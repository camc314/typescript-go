package binder

import (
	"slices"
	"strconv"
	"sync"

	"github.com/microsoft/typescript-go/internal/ast"
	"github.com/microsoft/typescript-go/internal/core"
	"github.com/microsoft/typescript-go/internal/diagnostics"
	"github.com/microsoft/typescript-go/internal/scanner"
	"github.com/microsoft/typescript-go/internal/tspath"
)

type ContainerFlags int32

const (
	// The current node is not a container, and no container manipulation should happen before
	// recursing into it.
	ContainerFlagsNone ContainerFlags = 0
	// The current node is a container.  It should be set as the current container (and block-
	// container) before recursing into it.  The current node does not have locals.  Examples:
	//
	//      Classes, ObjectLiterals, TypeLiterals, Interfaces...
	ContainerFlagsIsContainer ContainerFlags = 1 << 0
	// The current node is a block-scoped-container.  It should be set as the current block-
	// container before recursing into it.  Examples:
	//
	//      Blocks (when not parented by functions), Catch clauses, For/For-in/For-of statements...
	ContainerFlagsIsBlockScopedContainer ContainerFlags = 1 << 1
	// The current node is the container of a control flow path. The current control flow should
	// be saved and restored, and a new control flow initialized within the container.
	ContainerFlagsIsControlFlowContainer                           ContainerFlags = 1 << 2
	ContainerFlagsIsFunctionLike                                   ContainerFlags = 1 << 3
	ContainerFlagsIsFunctionExpression                             ContainerFlags = 1 << 4
	ContainerFlagsHasLocals                                        ContainerFlags = 1 << 5
	ContainerFlagsIsInterface                                      ContainerFlags = 1 << 6
	ContainerFlagsIsObjectLiteralOrClassExpressionMethodOrAccessor ContainerFlags = 1 << 7
)

type Binder struct {
	file                    *ast.SourceFile
	options                 *core.SourceFileAffectingCompilerOptions
	languageVersion         core.ScriptTarget
	bindFunc                func(*ast.Node) bool
	unreachableFlow         *ast.FlowNode
	reportedUnreachableFlow *ast.FlowNode

	parent                 *ast.Node
	container              *ast.Node
	thisParentContainer    *ast.Node
	blockScopeContainer    *ast.Node
	lastContainer          *ast.Node
	currentFlow            *ast.FlowNode
	currentBreakTarget     *ast.FlowLabel
	currentContinueTarget  *ast.FlowLabel
	currentReturnTarget    *ast.FlowLabel
	currentTrueTarget      *ast.FlowLabel
	currentFalseTarget     *ast.FlowLabel
	currentExceptionTarget *ast.FlowLabel
	preSwitchCaseFlow      *ast.FlowNode
	activeLabelList        *ActiveLabel
	emitFlags              ast.NodeFlags
	seenThisKeyword        bool
	hasExplicitReturn      bool
	hasFlowEffects         bool
	inStrictMode           bool
	inAssignmentPattern    bool
	seenParseError         bool
	symbolCount            int
	classifiableNames      core.Set[string]
	symbolPool             core.Pool[ast.Symbol]
	flowNodePool           core.Pool[ast.FlowNode]
	flowListPool           core.Pool[ast.FlowList]
	singleDeclarationsPool core.Pool[*ast.Node]
}

type ActiveLabel struct {
	next           *ActiveLabel
	breakTarget    *ast.FlowLabel
	continueTarget *ast.FlowLabel
	name           string
	referenced     bool
}

func (label *ActiveLabel) BreakTarget() *ast.FlowNode    { return label.breakTarget }
func (label *ActiveLabel) ContinueTarget() *ast.FlowNode { return label.continueTarget }

func BindSourceFile(file *ast.SourceFile, options *core.SourceFileAffectingCompilerOptions) {
	// This is constructed this way to make the compiler "out-line" the function,
	// avoiding most work in the common case where the file has already been bound.
	if !file.IsBound() {
		bindSourceFile(file, options)
	}
}

var binderPool = sync.Pool{
	New: func() any {
		b := &Binder{}
		b.bindFunc = b.bind // Allocate closure once
		return b
	},
}

func getBinder() *Binder {
	return binderPool.Get().(*Binder)
}

func putBinder(b *Binder) {
	*b = Binder{bindFunc: b.bindFunc}
	binderPool.Put(b)
}

func bindSourceFile(file *ast.SourceFile, options *core.SourceFileAffectingCompilerOptions) {
	file.BindOnce(func() {
		b := getBinder()
		defer putBinder(b)
		b.file = file
		b.options = options
		b.languageVersion = options.EmitScriptTarget
		b.inStrictMode = options.BindInStrictMode && !file.IsDeclarationFile || ast.IsExternalModule(file)
		b.unreachableFlow = b.newFlowNode(ast.FlowFlagsUnreachable)
		b.reportedUnreachableFlow = b.newFlowNode(ast.FlowFlagsUnreachable)
		b.bind(file.AsNode())
		file.SymbolCount = b.symbolCount
		file.ClassifiableNames = b.classifiableNames
	})
}

func (b *Binder) newSymbol(flags ast.SymbolFlags, name string) *ast.Symbol {
	b.symbolCount++
	result := b.symbolPool.New()
	result.Flags = flags
	result.Name = name
	return result
}

/**
 * Declares a Symbol for the node and adds it to symbols. Reports errors for conflicting identifier names.
 * @param symbolTable - The symbol table which node will be added to.
 * @param parent - node's parent declaration.
 * @param node - The declaration to be added to the symbol table
 * @param includes - The SymbolFlags that node has in addition to its declaration type (eg: export, ambient, etc.)
 * @param excludes - The flags which node cannot be declared alongside in a symbol table. Used to report forbidden declarations.
 */
func (b *Binder) declareSymbol(symbolTable ast.SymbolTable, parent *ast.Symbol, node *ast.Node, includes ast.SymbolFlags, excludes ast.SymbolFlags) *ast.Symbol {
	return b.declareSymbolEx(symbolTable, parent, node, includes, excludes, false /*isReplaceableByMethod*/, false /*isComputedName*/)
}

func (b *Binder) declareSymbolEx(symbolTable ast.SymbolTable, parent *ast.Symbol, node *ast.Node, includes ast.SymbolFlags, excludes ast.SymbolFlags, isReplaceableByMethod bool, isComputedName bool) *ast.Symbol {
	// Debug.assert(isComputedName || !ast.HasDynamicName(node))
	isDefaultExport := ast.HasSyntacticModifier(node, ast.ModifierFlagsDefault) || ast.IsExportSpecifier(node) && ast.ModuleExportNameIsDefault(node.AsExportSpecifier().Name())
	// The exported symbol for an export default function/class node is always named "default"
	var name string
	switch {
	case isComputedName:
		name = ast.InternalSymbolNameComputed
	case isDefaultExport && parent != nil:
		name = ast.InternalSymbolNameDefault
	default:
		name = b.getDeclarationName(node)
	}
	var symbol *ast.Symbol
	if name == ast.InternalSymbolNameMissing {
		symbol = b.newSymbol(ast.SymbolFlagsNone, ast.InternalSymbolNameMissing)
	} else {
		// Check and see if the symbol table already has a symbol with this name.  If not,
		// create a new symbol with this name and add it to the table.  Note that we don't
		// give the new symbol any flags *yet*.  This ensures that it will not conflict
		// with the 'excludes' flags we pass in.
		//
		// If we do get an existing symbol, see if it conflicts with the new symbol we're
		// creating.  For example, a 'var' symbol and a 'class' symbol will conflict within
		// the same symbol table.  If we have a conflict, report the issue on each
		// declaration we have for this symbol, and then create a new symbol for this
		// declaration.
		//
		// Note that when properties declared in Javascript constructors
		// (marked by isReplaceableByMethod) conflict with another symbol, the property loses.
		// Always. This allows the common Javascript pattern of overwriting a prototype method
		// with an bound instance method of the same type: `this.method = this.method.bind(this)`
		//
		// If we created a new symbol, either because we didn't have a symbol with this name
		// in the symbol table, or we conflicted with an existing symbol, then just add this
		// node as the sole declaration of the new symbol.
		//
		// Otherwise, we'll be merging into a compatible existing symbol (for example when
		// you have multiple 'vars' with the same name in the same container).  In this case
		// just add this node into the declarations list of the symbol.
		symbol = symbolTable[name]
		if includes&ast.SymbolFlagsClassifiable != 0 {
			b.classifiableNames.Add(name)
		}
		if symbol == nil {
			symbol = b.newSymbol(ast.SymbolFlagsNone, name)
			symbolTable[name] = symbol
			if isReplaceableByMethod {
				symbol.Flags |= ast.SymbolFlagsReplaceableByMethod
			}
		} else if isReplaceableByMethod && symbol.Flags&ast.SymbolFlagsReplaceableByMethod == 0 {
			// A symbol already exists, so don't add this as a declaration.
			return symbol
		} else if symbol.Flags&excludes != 0 {
			if symbol.Flags&ast.SymbolFlagsReplaceableByMethod != 0 {
				// Javascript constructor-declared symbols can be discarded in favor of
				// prototype symbols like methods.
				symbol = b.newSymbol(ast.SymbolFlagsNone, name)
				symbolTable[name] = symbol
			} else if !(includes&ast.SymbolFlagsVariable != 0 && symbol.Flags&ast.SymbolFlagsAssignment != 0 ||
				includes&ast.SymbolFlagsAssignment != 0 && symbol.Flags&ast.SymbolFlagsVariable != 0) {
				// Assignment declarations are allowed to merge with variables, no matter what other flags they have.
				if node.Name() != nil {
					setParent(node.Name(), node)
				}
				// Report errors every position with duplicate declaration
				// Report errors on previous encountered declarations
				var message *diagnostics.Message
				if symbol.Flags&ast.SymbolFlagsBlockScopedVariable != 0 {
					message = diagnostics.Cannot_redeclare_block_scoped_variable_0
				} else {
					message = diagnostics.Duplicate_identifier_0
				}
				messageNeedsName := true
				if symbol.Flags&ast.SymbolFlagsEnum != 0 || includes&ast.SymbolFlagsEnum != 0 {
					message = diagnostics.Enum_declarations_can_only_merge_with_namespace_or_other_enum_declarations
					messageNeedsName = false
				}
				multipleDefaultExports := false
				if len(symbol.Declarations) != 0 {
					// If the current node is a default export of some sort, then check if
					// there are any other default exports that we need to error on.
					// We'll know whether we have other default exports depending on if `symbol` already has a declaration list set.
					if isDefaultExport {
						message = diagnostics.A_module_cannot_have_multiple_default_exports
						messageNeedsName = false
						multipleDefaultExports = true
					} else {
						// This is to properly report an error in the case "export default { }" is after export default of class declaration or function declaration.
						// Error on multiple export default in the following case:
						// 1. multiple export default of class declaration or function declaration by checking NodeFlags.Default
						// 2. multiple export default of export assignment. This one doesn't have NodeFlags.Default on (as export default doesn't considered as modifiers)
						if len(symbol.Declarations) != 0 && ast.IsExportAssignment(node) && !node.AsExportAssignment().IsExportEquals {
							message = diagnostics.A_module_cannot_have_multiple_default_exports
							messageNeedsName = false
							multipleDefaultExports = true
						}
					}
				}
				var declarationName *ast.Node = ast.GetNameOfDeclaration(node)
				if declarationName == nil {
					declarationName = node
				}
				var diag *ast.Diagnostic
				if messageNeedsName {
					diag = b.createDiagnosticForNode(declarationName, message, b.getDisplayName(node))
				} else {
					diag = b.createDiagnosticForNode(declarationName, message)
				}
				if ast.IsTypeAliasDeclaration(node) && ast.NodeIsMissing(node.AsTypeAliasDeclaration().Type) && ast.HasSyntacticModifier(node, ast.ModifierFlagsExport) && symbol.Flags&(ast.SymbolFlagsAlias|ast.SymbolFlagsType|ast.SymbolFlagsNamespace) != 0 {
					// export type T; - may have meant export type { T }?
					diag.AddRelatedInfo(b.createDiagnosticForNode(node, diagnostics.Did_you_mean_0, "export type { "+node.AsTypeAliasDeclaration().Name().AsIdentifier().Text+" }"))
				}
				for index, declaration := range symbol.Declarations {
					var decl *ast.Node = ast.GetNameOfDeclaration(declaration)
					if decl == nil {
						decl = declaration
					}
					var d *ast.Diagnostic
					if messageNeedsName {
						d = b.createDiagnosticForNode(decl, message, b.getDisplayName(declaration))
					} else {
						d = b.createDiagnosticForNode(decl, message)
					}
					if multipleDefaultExports {
						d.AddRelatedInfo(b.createDiagnosticForNode(declarationName, core.IfElse(index == 0, diagnostics.Another_export_default_is_here, diagnostics.X_and_here)))
					}
					b.addDiagnostic(d)
					if multipleDefaultExports {
						diag.AddRelatedInfo(b.createDiagnosticForNode(decl, diagnostics.The_first_export_default_is_here))
					}
				}
				b.addDiagnostic(diag)
				// When get or set accessor conflicts with a non-accessor or an accessor of a different kind, we mark
				// the symbol as a full accessor such that all subsequent declarations are considered conflicting. This
				// for example ensures that a get accessor followed by a non-accessor followed by a set accessor with the
				// same name are all marked as duplicates.
				if symbol.Flags&ast.SymbolFlagsAccessor != 0 && symbol.Flags&ast.SymbolFlagsAccessor != includes&ast.SymbolFlagsAccessor {
					symbol.Flags |= ast.SymbolFlagsAccessor
				}
				symbol = b.newSymbol(ast.SymbolFlagsNone, name)
			}
		}
	}
	b.addDeclarationToSymbol(symbol, node, includes)
	if symbol.Parent == nil {
		symbol.Parent = parent
	} else if symbol.Parent != parent {
		panic("Existing symbol parent should match new one")
	}
	return symbol
}

// Should not be called on a declaration with a computed property name,
// unless it is a well known Symbol.
func (b *Binder) getDeclarationName(node *ast.Node) string {
	if ast.IsExportAssignment(node) {
		return core.IfElse(node.AsExportAssignment().IsExportEquals, ast.InternalSymbolNameExportEquals, ast.InternalSymbolNameDefault)
	} else if ast.IsJSExportAssignment(node) {
		return ast.InternalSymbolNameExportEquals
	}
	name := ast.GetNameOfDeclaration(node)
	if name != nil {
		if ast.IsAmbientModule(node) {
			moduleName := name.Text()
			if ast.IsGlobalScopeAugmentation(node) {
				return ast.InternalSymbolNameGlobal
			}
			return "\"" + moduleName + "\""
		}
		if ast.IsPrivateIdentifier(name) {
			// containingClass exists because private names only allowed inside classes
			containingClass := ast.GetContainingClass(node)
			if containingClass == nil {
				// we can get here in cases where there is already a parse error.
				return ast.InternalSymbolNameMissing
			}
			return GetSymbolNameForPrivateIdentifier(containingClass.Symbol(), name.Text())
		}
		if ast.IsPropertyNameLiteral(name) || ast.IsJsxNamespacedName(name) {
			return name.Text()
		}
		if ast.IsComputedPropertyName(name) {
			nameExpression := name.AsComputedPropertyName().Expression
			// treat computed property names where expression is string/numeric literal as just string/numeric literal
			if ast.IsStringOrNumericLiteralLike(nameExpression) {
				return nameExpression.Text()
			}
			if ast.IsSignedNumericLiteral(nameExpression) {
				unaryExpression := nameExpression.AsPrefixUnaryExpression()
				return scanner.TokenToString(unaryExpression.Operator) + unaryExpression.Operand.Text()
			}
			panic("Only computed properties with literal names have declaration names")
		}
		return ast.InternalSymbolNameMissing
	}
	switch node.Kind {
	case ast.KindConstructor:
		return ast.InternalSymbolNameConstructor
	case ast.KindFunctionType, ast.KindCallSignature:
		return ast.InternalSymbolNameCall
	case ast.KindConstructorType, ast.KindConstructSignature:
		return ast.InternalSymbolNameNew
	case ast.KindIndexSignature:
		return ast.InternalSymbolNameIndex
	case ast.KindExportDeclaration:
		return ast.InternalSymbolNameExportStar
	case ast.KindSourceFile:
		return ast.InternalSymbolNameExportEquals
	}
	return ast.InternalSymbolNameMissing
}

func (b *Binder) getDisplayName(node *ast.Node) string {
	nameNode := node.Name()
	if nameNode != nil {
		return scanner.DeclarationNameToString(nameNode)
	}
	name := b.getDeclarationName(node)
	if name != ast.InternalSymbolNameMissing {
		return name
	}
	return "(Missing)"
}

func GetSymbolNameForPrivateIdentifier(containingClassSymbol *ast.Symbol, description string) string {
	return ast.InternalSymbolNamePrefix + "#" + strconv.Itoa(int(ast.GetSymbolId(containingClassSymbol))) + "@" + description
}

func getMembers(symbol *ast.Symbol) ast.SymbolTable {
	return symbol.Members.GetOrInit()
}

func getExports(symbol *ast.Symbol) ast.SymbolTable {
	return symbol.Exports.GetOrInit()
}

func getLocals(container *ast.Node) ast.SymbolTable {
	return container.LocalsContainerData().Locals.GetOrInit()
}

func (b *Binder) declareModuleMember(node *ast.Node, symbolFlags ast.SymbolFlags, symbolExcludes ast.SymbolFlags) *ast.Symbol {
	container := b.container
	if node.Kind == ast.KindCommonJSExport {
		container = b.file.AsNode()
	}
	hasExportModifier := ast.GetCombinedModifierFlags(node)&ast.ModifierFlagsExport != 0
	if symbolFlags&ast.SymbolFlagsAlias != 0 {
		if node.Kind == ast.KindExportSpecifier || (node.Kind == ast.KindImportEqualsDeclaration && hasExportModifier) {
<<<<<<< HEAD
			return b.declareSymbol(getExports(b.container.Symbol()), b.container.Symbol(), node, symbolFlags, symbolExcludes)
		}
		return b.declareSymbol(getLocals(b.container), nil /*parent*/, node, symbolFlags, symbolExcludes)
=======
			return b.declareSymbol(ast.GetExports(container.Symbol()), container.Symbol(), node, symbolFlags, symbolExcludes)
		}
		return b.declareSymbol(ast.GetLocals(container), nil /*parent*/, node, symbolFlags, symbolExcludes)
>>>>>>> 52db4947
	}
	// Exported module members are given 2 symbols: A local symbol that is classified with an ExportValue flag,
	// and an associated export symbol with all the correct flags set on it. There are 2 main reasons:
	//
	//   1. We treat locals and exports of the same name as mutually exclusive within a container.
	//      That means the binder will issue a Duplicate Identifier error if you mix locals and exports
	//      with the same name in the same container.
	//      TODO: Make this a more specific error and decouple it from the exclusion logic.
	//   2. When we checkIdentifier in the checker, we set its resolved symbol to the local symbol,
	//      but return the export symbol (by calling getExportSymbolOfValueSymbolIfExported). That way
	//      when the emitter comes back to it, it knows not to qualify the name if it was found in a containing scope.
	//
	// NOTE: Nested ambient modules always should go to to 'locals' table to prevent their automatic merge
	//       during global merging in the checker. Why? The only case when ambient module is permitted inside another module is module augmentation
	//       and this case is specially handled. Module augmentations should only be merged with original module definition
	//       and should never be merged directly with other augmentation, and the latter case would be possible if automatic merge is allowed.
<<<<<<< HEAD
	if !ast.IsAmbientModule(node) && (hasExportModifier || b.container.Flags&ast.NodeFlagsExportContext != 0) {
		if !ast.IsLocalsContainer(b.container) || (ast.HasSyntacticModifier(node, ast.ModifierFlagsDefault) && b.getDeclarationName(node) == ast.InternalSymbolNameMissing) {
			return b.declareSymbol(getExports(b.container.Symbol()), b.container.Symbol(), node, symbolFlags, symbolExcludes)
=======
	if !ast.IsAmbientModule(node) && (hasExportModifier || container.Flags&ast.NodeFlagsExportContext != 0) {
		if !ast.IsLocalsContainer(container) || (ast.HasSyntacticModifier(node, ast.ModifierFlagsDefault) && b.getDeclarationName(node) == ast.InternalSymbolNameMissing) || ast.IsCommonJSExport(node) {
			return b.declareSymbol(ast.GetExports(container.Symbol()), container.Symbol(), node, symbolFlags, symbolExcludes)
>>>>>>> 52db4947
			// No local symbol for an unnamed default!
		}
		exportKind := ast.SymbolFlagsNone
		if symbolFlags&ast.SymbolFlagsValue != 0 {
			exportKind = ast.SymbolFlagsExportValue
		}
<<<<<<< HEAD
		local := b.declareSymbol(getLocals(b.container), nil /*parent*/, node, exportKind, symbolExcludes)
		local.ExportSymbol = b.declareSymbol(getExports(b.container.Symbol()), b.container.Symbol(), node, symbolFlags, symbolExcludes)
		node.ExportableData().LocalSymbol = local
		return local
	}
	return b.declareSymbol(getLocals(b.container), nil /*parent*/, node, symbolFlags, symbolExcludes)
=======
		local := b.declareSymbol(ast.GetLocals(container), nil /*parent*/, node, exportKind, symbolExcludes)
		local.ExportSymbol = b.declareSymbol(ast.GetExports(container.Symbol()), container.Symbol(), node, symbolFlags, symbolExcludes)
		node.ExportableData().LocalSymbol = local
		return local
	}
	return b.declareSymbol(ast.GetLocals(container), nil /*parent*/, node, symbolFlags, symbolExcludes)
>>>>>>> 52db4947
}

func (b *Binder) declareClassMember(node *ast.Node, symbolFlags ast.SymbolFlags, symbolExcludes ast.SymbolFlags) *ast.Symbol {
	if ast.IsStatic(node) {
		return b.declareSymbol(getExports(b.container.Symbol()), b.container.Symbol(), node, symbolFlags, symbolExcludes)
	}
	return b.declareSymbol(getMembers(b.container.Symbol()), b.container.Symbol(), node, symbolFlags, symbolExcludes)
}

func (b *Binder) declareSourceFileMember(node *ast.Node, symbolFlags ast.SymbolFlags, symbolExcludes ast.SymbolFlags) *ast.Symbol {
	if ast.IsExternalOrCommonJSModule(b.file) {
		return b.declareModuleMember(node, symbolFlags, symbolExcludes)
	}
	return b.declareSymbol(getLocals(b.file.AsNode()), nil /*parent*/, node, symbolFlags, symbolExcludes)
}

func (b *Binder) declareSymbolAndAddToSymbolTable(node *ast.Node, symbolFlags ast.SymbolFlags, symbolExcludes ast.SymbolFlags) *ast.Symbol {
	switch b.container.Kind {
	case ast.KindModuleDeclaration:
		return b.declareModuleMember(node, symbolFlags, symbolExcludes)
	case ast.KindSourceFile:
		return b.declareSourceFileMember(node, symbolFlags, symbolExcludes)
	case ast.KindClassExpression, ast.KindClassDeclaration:
		return b.declareClassMember(node, symbolFlags, symbolExcludes)
	case ast.KindEnumDeclaration:
		return b.declareSymbol(getExports(b.container.Symbol()), b.container.Symbol(), node, symbolFlags, symbolExcludes)
	case ast.KindTypeLiteral, ast.KindJSDocTypeLiteral, ast.KindObjectLiteralExpression, ast.KindInterfaceDeclaration, ast.KindJsxAttributes:
		return b.declareSymbol(getMembers(b.container.Symbol()), b.container.Symbol(), node, symbolFlags, symbolExcludes)
	case ast.KindFunctionType, ast.KindConstructorType, ast.KindCallSignature, ast.KindConstructSignature, ast.KindJSDocSignature,
		ast.KindIndexSignature, ast.KindMethodDeclaration, ast.KindMethodSignature, ast.KindConstructor, ast.KindGetAccessor,
		ast.KindSetAccessor, ast.KindFunctionDeclaration, ast.KindFunctionExpression, ast.KindArrowFunction,
		ast.KindClassStaticBlockDeclaration, ast.KindTypeAliasDeclaration, ast.KindJSTypeAliasDeclaration, ast.KindMappedType:
		return b.declareSymbol(getLocals(b.container), nil /*parent*/, node, symbolFlags, symbolExcludes)
	}
	panic("Unhandled case in declareSymbolAndAddToSymbolTable")
}

func (b *Binder) newFlowNode(flags ast.FlowFlags) *ast.FlowNode {
	result := b.flowNodePool.New()
	result.Flags = flags
	return result
}

func (b *Binder) newFlowNodeEx(flags ast.FlowFlags, node *ast.Node, antecedent *ast.FlowNode) *ast.FlowNode {
	result := b.newFlowNode(flags)
	result.Node = node
	result.Antecedent = antecedent
	return result
}

func (b *Binder) createLoopLabel() *ast.FlowLabel {
	return b.newFlowNode(ast.FlowFlagsLoopLabel)
}

func (b *Binder) createBranchLabel() *ast.FlowLabel {
	return b.newFlowNode(ast.FlowFlagsBranchLabel)
}

func (b *Binder) createReduceLabel(target *ast.FlowLabel, antecedents *ast.FlowList, antecedent *ast.FlowNode) *ast.FlowNode {
	return b.newFlowNodeEx(ast.FlowFlagsReduceLabel, ast.NewFlowReduceLabelData(target, antecedents), antecedent)
}

func (b *Binder) createFlowCondition(flags ast.FlowFlags, antecedent *ast.FlowNode, expression *ast.Node) *ast.FlowNode {
	if antecedent.Flags&ast.FlowFlagsUnreachable != 0 {
		return antecedent
	}
	if expression == nil {
		if flags&ast.FlowFlagsTrueCondition != 0 {
			return antecedent
		}
		return b.unreachableFlow
	}
	if (expression.Kind == ast.KindTrueKeyword && flags&ast.FlowFlagsFalseCondition != 0 || expression.Kind == ast.KindFalseKeyword && flags&ast.FlowFlagsTrueCondition != 0) && !ast.IsExpressionOfOptionalChainRoot(expression) && !ast.IsNullishCoalesce(expression.Parent) {
		return b.unreachableFlow
	}
	if !isNarrowingExpression(expression) {
		return antecedent
	}
	setFlowNodeReferenced(antecedent)
	return b.newFlowNodeEx(flags, expression, antecedent)
}

func (b *Binder) createFlowMutation(flags ast.FlowFlags, antecedent *ast.FlowNode, node *ast.Node) *ast.FlowNode {
	setFlowNodeReferenced(antecedent)
	b.hasFlowEffects = true
	result := b.newFlowNodeEx(flags, node, antecedent)
	if b.currentExceptionTarget != nil {
		b.addAntecedent(b.currentExceptionTarget, result)
	}
	return result
}

func (b *Binder) createFlowSwitchClause(antecedent *ast.FlowNode, switchStatement *ast.Node, clauseStart int, clauseEnd int) *ast.FlowNode {
	setFlowNodeReferenced(antecedent)
	return b.newFlowNodeEx(ast.FlowFlagsSwitchClause, ast.NewFlowSwitchClauseData(switchStatement, clauseStart, clauseEnd), antecedent)
}

func (b *Binder) createFlowCall(antecedent *ast.FlowNode, node *ast.Node) *ast.FlowNode {
	setFlowNodeReferenced(antecedent)
	b.hasFlowEffects = true
	return b.newFlowNodeEx(ast.FlowFlagsCall, node, antecedent)
}

func (b *Binder) newFlowList(head *ast.FlowNode, tail *ast.FlowList) *ast.FlowList {
	result := b.flowListPool.New()
	result.Flow = head
	result.Next = tail
	return result
}

func (b *Binder) combineFlowLists(head *ast.FlowList, tail *ast.FlowList) *ast.FlowList {
	if head == nil {
		return tail
	}
	return b.newFlowList(head.Flow, b.combineFlowLists(head.Next, tail))
}

func (b *Binder) newSingleDeclaration(declaration *ast.Node) []*ast.Node {
	nodes := b.singleDeclarationsPool.NewSlice(1)
	nodes[0] = declaration
	return nodes
}

func setFlowNodeReferenced(flow *ast.FlowNode) {
	// On first reference we set the Referenced flag, thereafter we set the Shared flag
	if flow.Flags&ast.FlowFlagsReferenced == 0 {
		flow.Flags |= ast.FlowFlagsReferenced
	} else {
		flow.Flags |= ast.FlowFlagsShared
	}
}

func hasAntecedent(list *ast.FlowList, antecedent *ast.FlowNode) bool {
	for list != nil {
		if list.Flow == antecedent {
			return true
		}
		list = list.Next
	}
	return false
}

func (b *Binder) addAntecedent(label *ast.FlowLabel, antecedent *ast.FlowNode) {
	if antecedent.Flags&ast.FlowFlagsUnreachable == 0 && !hasAntecedent(label.Antecedents, antecedent) {
		label.Antecedents = b.newFlowList(antecedent, label.Antecedents)
		setFlowNodeReferenced(antecedent)
	}
}

func (b *Binder) finishFlowLabel(label *ast.FlowLabel) *ast.FlowNode {
	if label.Antecedents == nil {
		return b.unreachableFlow
	}
	if label.Antecedents.Next == nil {
		return label.Antecedents.Flow
	}
	return label
}

func (b *Binder) bind(node *ast.Node) bool {
	if node == nil {
		return false
	}
	node.Parent = b.parent
	saveInStrictMode := b.inStrictMode
	// Even though in the AST the jsdoc @typedef node belongs to the current node,
	// its symbol might be in the same scope with the current node's symbol. Consider:
	//
	//     /** @typedef {string | number} MyType */
	//     function foo();
	//
	// Here the current node is "foo", which is a container, but the scope of "MyType" should
	// not be inside "foo". Therefore we always bind @typedef before bind the parent node,
	// and skip binding this tag later when binding all the other jsdoc tags.

	// First we bind declaration nodes to a symbol if possible. We'll both create a symbol
	// and then potentially add the symbol to an appropriate symbol table. Possible
	// destination symbol tables are:
	//
	//  1) The 'exports' table of the current container's symbol.
	//  2) The 'members' table of the current container's symbol.
	//  3) The 'locals' table of the current container.
	//
	// However, not all symbols will end up in any of these tables. 'Anonymous' symbols
	// (like TypeLiterals for example) will not be put in any table.
	switch node.Kind {
	case ast.KindIdentifier:
		node.AsIdentifier().FlowNode = b.currentFlow
		b.checkContextualIdentifier(node)
	case ast.KindThisKeyword, ast.KindSuperKeyword:
		node.AsKeywordExpression().FlowNode = b.currentFlow
	case ast.KindQualifiedName:
		if b.currentFlow != nil && ast.IsPartOfTypeQuery(node) {
			node.AsQualifiedName().FlowNode = b.currentFlow
		}
	case ast.KindMetaProperty:
		node.AsMetaProperty().FlowNode = b.currentFlow
	case ast.KindPrivateIdentifier:
		b.checkPrivateIdentifier(node)
	case ast.KindPropertyAccessExpression, ast.KindElementAccessExpression:
		if b.currentFlow != nil && isNarrowableReference(node) {
			setFlowNode(node, b.currentFlow)
		}
	case ast.KindBinaryExpression:
		switch ast.GetAssignmentDeclarationKind(node.AsBinaryExpression()) {
		case ast.JSDeclarationKindProperty:
			b.bindFunctionPropertyAssignment(node)
		case ast.JSDeclarationKindThisProperty:
			b.bindThisPropertyAssignment(node)
		}
		b.checkStrictModeBinaryExpression(node)
	case ast.KindCatchClause:
		b.checkStrictModeCatchClause(node)
	case ast.KindDeleteExpression:
		b.checkStrictModeDeleteExpression(node)
	case ast.KindPostfixUnaryExpression:
		b.checkStrictModePostfixUnaryExpression(node)
	case ast.KindPrefixUnaryExpression:
		b.checkStrictModePrefixUnaryExpression(node)
	case ast.KindWithStatement:
		b.checkStrictModeWithStatement(node)
	case ast.KindLabeledStatement:
		b.checkStrictModeLabeledStatement(node)
	case ast.KindThisType:
		b.seenThisKeyword = true
	case ast.KindTypeParameter:
		b.bindTypeParameter(node)
	case ast.KindParameter:
		b.bindParameter(node)
	case ast.KindVariableDeclaration:
		b.bindVariableDeclarationOrBindingElement(node)
	case ast.KindBindingElement:
		node.AsBindingElement().FlowNode = b.currentFlow
		b.bindVariableDeclarationOrBindingElement(node)
	case ast.KindCommonJSExport:
		b.declareModuleMember(node, ast.SymbolFlagsFunctionScopedVariable, ast.SymbolFlagsFunctionScopedVariableExcludes)
	case ast.KindPropertyDeclaration, ast.KindPropertySignature:
		b.bindPropertyWorker(node)
	case ast.KindPropertyAssignment, ast.KindShorthandPropertyAssignment:
		b.bindPropertyOrMethodOrAccessor(node, ast.SymbolFlagsProperty, ast.SymbolFlagsPropertyExcludes)
	case ast.KindEnumMember:
		b.bindPropertyOrMethodOrAccessor(node, ast.SymbolFlagsEnumMember, ast.SymbolFlagsEnumMemberExcludes)
	case ast.KindCallSignature, ast.KindConstructSignature, ast.KindIndexSignature:
		b.declareSymbolAndAddToSymbolTable(node, ast.SymbolFlagsSignature, ast.SymbolFlagsNone)
	case ast.KindMethodDeclaration, ast.KindMethodSignature:
		b.bindPropertyOrMethodOrAccessor(node, ast.SymbolFlagsMethod|getOptionalSymbolFlagForNode(node), core.IfElse(ast.IsObjectLiteralMethod(node), ast.SymbolFlagsPropertyExcludes, ast.SymbolFlagsMethodExcludes))
	case ast.KindFunctionDeclaration:
		b.bindFunctionDeclaration(node)
	case ast.KindConstructor:
		b.declareSymbolAndAddToSymbolTable(node, ast.SymbolFlagsConstructor, ast.SymbolFlagsNone)
	case ast.KindGetAccessor:
		b.bindPropertyOrMethodOrAccessor(node, ast.SymbolFlagsGetAccessor, ast.SymbolFlagsGetAccessorExcludes)
	case ast.KindSetAccessor:
		b.bindPropertyOrMethodOrAccessor(node, ast.SymbolFlagsSetAccessor, ast.SymbolFlagsSetAccessorExcludes)
	case ast.KindFunctionType, ast.KindConstructorType:
		// !!! KindJSDocSignature
		b.bindFunctionOrConstructorType(node)
	case ast.KindTypeLiteral, ast.KindMappedType:
		// !!! KindJSDocTypeLiteral
		b.bindAnonymousDeclaration(node, ast.SymbolFlagsTypeLiteral, ast.InternalSymbolNameType)
	case ast.KindObjectLiteralExpression:
		b.bindAnonymousDeclaration(node, ast.SymbolFlagsObjectLiteral, ast.InternalSymbolNameObject)
	case ast.KindFunctionExpression, ast.KindArrowFunction:
		b.bindFunctionExpression(node)
	case ast.KindClassExpression, ast.KindClassDeclaration:
		b.inStrictMode = true
		b.bindClassLikeDeclaration(node)
	case ast.KindInterfaceDeclaration:
		b.bindBlockScopedDeclaration(node, ast.SymbolFlagsInterface, ast.SymbolFlagsInterfaceExcludes)
	case ast.KindCallExpression:
		b.bindCallExpression(node)
	case ast.KindTypeAliasDeclaration, ast.KindJSTypeAliasDeclaration:
		b.bindBlockScopedDeclaration(node, ast.SymbolFlagsTypeAlias, ast.SymbolFlagsTypeAliasExcludes)
	case ast.KindEnumDeclaration:
		b.bindEnumDeclaration(node)
	case ast.KindModuleDeclaration:
		b.bindModuleDeclaration(node)
	case ast.KindImportEqualsDeclaration, ast.KindNamespaceImport, ast.KindImportSpecifier, ast.KindExportSpecifier:
		b.declareSymbolAndAddToSymbolTable(node, ast.SymbolFlagsAlias, ast.SymbolFlagsAliasExcludes)
	case ast.KindNamespaceExportDeclaration:
		b.bindNamespaceExportDeclaration(node)
	case ast.KindImportClause:
		b.bindImportClause(node)
	case ast.KindExportDeclaration:
		b.bindExportDeclaration(node)
	case ast.KindExportAssignment, ast.KindJSExportAssignment:
		b.bindExportAssignment(node)
	case ast.KindSourceFile:
		b.updateStrictModeStatementList(node.AsSourceFile().Statements)
		b.bindSourceFileIfExternalModule()
	case ast.KindBlock:
		if ast.IsFunctionLikeOrClassStaticBlockDeclaration(node.Parent) {
			b.updateStrictModeStatementList(node.AsBlock().Statements)
		}
	case ast.KindModuleBlock:
		b.updateStrictModeStatementList(node.AsModuleBlock().Statements)
	case ast.KindJsxAttributes:
		b.bindJsxAttributes(node)
	case ast.KindJsxAttribute:
		b.bindJsxAttribute(node, ast.SymbolFlagsProperty, ast.SymbolFlagsPropertyExcludes)
	}
	// Then we recurse into the children of the node to bind them as well. For certain
	// symbols we do specialized work when we recurse. For example, we'll keep track of
	// the current 'container' node when it changes. This helps us know which symbol table
	// a local should go into for example. Since terminal nodes are known not to have
	// children, as an optimization we don't process those.
	thisNodeOrAnySubnodesHasError := node.Flags&ast.NodeFlagsThisNodeHasError != 0
	if node.Kind > ast.KindLastToken {
		saveParent := b.parent
		saveSeenParseError := b.seenParseError
		b.parent = node
		b.seenParseError = false
		containerFlags := GetContainerFlags(node)
		if containerFlags == ContainerFlagsNone {
			b.bindChildren(node)
		} else {
			b.bindContainer(node, containerFlags)
		}
		if b.seenParseError {
			thisNodeOrAnySubnodesHasError = true
		}
		b.parent = saveParent
		b.seenParseError = saveSeenParseError
	} else {
		saveParent := b.parent
		if node.Kind == ast.KindEndOfFile {
			b.parent = node
		}
		b.setJSDocParents(node)
		b.parent = saveParent
	}
	if thisNodeOrAnySubnodesHasError {
		node.Flags |= ast.NodeFlagsThisNodeOrAnySubNodesHasError
		b.seenParseError = true
	}
	b.inStrictMode = saveInStrictMode
	return false
}

func (b *Binder) setJSDocParents(node *ast.Node) {
	for _, jsdoc := range node.JSDoc(b.file) {
		setParent(jsdoc, node)
		ast.SetParentInChildren(jsdoc)
	}
}

func (b *Binder) bindPropertyWorker(node *ast.Node) {
	isAutoAccessor := ast.IsAutoAccessorPropertyDeclaration(node)
	includes := core.IfElse(isAutoAccessor, ast.SymbolFlagsAccessor, ast.SymbolFlagsProperty)
	excludes := core.IfElse(isAutoAccessor, ast.SymbolFlagsAccessorExcludes, ast.SymbolFlagsPropertyExcludes)
	b.bindPropertyOrMethodOrAccessor(node, includes|getOptionalSymbolFlagForNode(node), excludes)
}

func (b *Binder) bindSourceFileIfExternalModule() {
	b.setExportContextFlag(b.file.AsNode())
	if ast.IsExternalOrCommonJSModule(b.file) {
		b.bindSourceFileAsExternalModule()
	} else if ast.IsJsonSourceFile(b.file) {
		b.bindSourceFileAsExternalModule()
		// Create symbol equivalent for the module.exports = {}
		originalSymbol := b.file.Symbol
		b.declareSymbol(b.file.Symbol.Exports.GetOrInit(), b.file.Symbol, b.file.AsNode(), ast.SymbolFlagsProperty, ast.SymbolFlagsAll)
		b.file.Symbol = originalSymbol
	}
}

func (b *Binder) bindSourceFileAsExternalModule() {
	b.bindAnonymousDeclaration(b.file.AsNode(), ast.SymbolFlagsValueModule, "\""+tspath.RemoveFileExtension(b.file.FileName())+"\"")
}

func (b *Binder) bindModuleDeclaration(node *ast.Node) {
	b.setExportContextFlag(node)
	if ast.IsAmbientModule(node) {
		if ast.HasSyntacticModifier(node, ast.ModifierFlagsExport) {
			b.errorOnFirstToken(node, diagnostics.X_export_modifier_cannot_be_applied_to_ambient_modules_and_module_augmentations_since_they_are_always_visible)
		}
		if ast.IsModuleAugmentationExternal(node) {
			b.declareModuleSymbol(node)
		} else {
			name := node.AsModuleDeclaration().Name()
			symbol := b.declareSymbolAndAddToSymbolTable(node, ast.SymbolFlagsValueModule, ast.SymbolFlagsValueModuleExcludes)

			if ast.IsStringLiteral(name) {
				pattern := core.TryParsePattern(name.AsStringLiteral().Text)
				if !pattern.IsValid() {
					// An invalid pattern - must have multiple wildcards.
					b.errorOnFirstToken(name, diagnostics.Pattern_0_can_have_at_most_one_Asterisk_character, name.AsStringLiteral().Text)
				} else if pattern.StarIndex >= 0 {
					b.file.PatternAmbientModules = append(b.file.PatternAmbientModules, &ast.PatternAmbientModule{Pattern: pattern, Symbol: symbol})
				}
			}
		}
	} else {
		state := b.declareModuleSymbol(node)
		if state != ast.ModuleInstanceStateNonInstantiated {
			symbol := node.AsModuleDeclaration().Symbol
			if symbol.Flags&(ast.SymbolFlagsFunction|ast.SymbolFlagsClass|ast.SymbolFlagsRegularEnum) != 0 || state != ast.ModuleInstanceStateConstEnumOnly {
				// if module was already merged with some function, class or non-const enum, treat it as non-const-enum-only
				symbol.Flags &^= ast.SymbolFlagsConstEnumOnlyModule
			}
		}
	}
}

func (b *Binder) declareModuleSymbol(node *ast.Node) ast.ModuleInstanceState {
	state := ast.GetModuleInstanceState(node)
	instantiated := state != ast.ModuleInstanceStateNonInstantiated
	b.declareSymbolAndAddToSymbolTable(node, core.IfElse(instantiated, ast.SymbolFlagsValueModule, ast.SymbolFlagsNamespaceModule), core.IfElse(instantiated, ast.SymbolFlagsValueModuleExcludes, ast.SymbolFlagsNamespaceModuleExcludes))
	return state
}

func (b *Binder) bindNamespaceExportDeclaration(node *ast.Node) {
	if node.Modifiers() != nil {
		b.errorOnNode(node, diagnostics.Modifiers_cannot_appear_here)
	}
	switch {
	case !ast.IsSourceFile(node.Parent):
		b.errorOnNode(node, diagnostics.Global_module_exports_may_only_appear_at_top_level)
	case !ast.IsExternalModule(node.Parent.AsSourceFile()):
		b.errorOnNode(node, diagnostics.Global_module_exports_may_only_appear_in_module_files)
	case !node.Parent.AsSourceFile().IsDeclarationFile:
		b.errorOnNode(node, diagnostics.Global_module_exports_may_only_appear_in_declaration_files)
	default:
		b.declareSymbol(b.file.Symbol.GlobalExports.GetOrInit(), b.file.Symbol, node, ast.SymbolFlagsAlias, ast.SymbolFlagsAliasExcludes)
	}
}

func (b *Binder) bindImportClause(node *ast.Node) {
	if node.AsImportClause().Name() != nil {
		b.declareSymbolAndAddToSymbolTable(node, ast.SymbolFlagsAlias, ast.SymbolFlagsAliasExcludes)
	}
}

func (b *Binder) bindExportDeclaration(node *ast.Node) {
	decl := node.AsExportDeclaration()
	if b.container.Symbol() == nil {
		// Export * in some sort of block construct
		b.bindAnonymousDeclaration(node, ast.SymbolFlagsExportStar, b.getDeclarationName(node))
	} else if decl.ExportClause == nil {
		// All export * declarations are collected in an __export symbol
		b.declareSymbol(getExports(b.container.Symbol()), b.container.Symbol(), node, ast.SymbolFlagsExportStar, ast.SymbolFlagsNone)
	} else if ast.IsNamespaceExport(decl.ExportClause) {
		// declareSymbol walks up parents to find name text, parent _must_ be set
		// but won't be set by the normal binder walk until `bindChildren` later on.
		setParent(decl.ExportClause, node)
		b.declareSymbol(getExports(b.container.Symbol()), b.container.Symbol(), decl.ExportClause, ast.SymbolFlagsAlias, ast.SymbolFlagsAliasExcludes)
	}
}

func (b *Binder) bindExportAssignment(node *ast.Node) {
	container := b.container
	if ast.IsJSExportAssignment(node) {
		container = b.file.AsNode()
	}
	if container.Symbol() == nil && ast.IsExportAssignment(node) {
		// Incorrect export assignment in some sort of block construct
		b.bindAnonymousDeclaration(node, ast.SymbolFlagsValue, b.getDeclarationName(node))
	} else {
		flags := ast.SymbolFlagsProperty
		if ast.ExportAssignmentIsAlias(node) {
			flags = ast.SymbolFlagsAlias
		}
		// If there is an `export default x;` alias declaration, can't `export default` anything else.
		// (In contrast, you can still have `export default function f() {}` and `export default interface I {}`.)
<<<<<<< HEAD
		symbol := b.declareSymbol(getExports(b.container.Symbol()), b.container.Symbol(), node, flags, ast.SymbolFlagsAll)
		if node.AsExportAssignment().IsExportEquals {
=======
		symbol := b.declareSymbol(ast.GetExports(container.Symbol()), container.Symbol(), node, flags, ast.SymbolFlagsAll)
		if ast.IsJSExportAssignment(node) || node.AsExportAssignment().IsExportEquals {
>>>>>>> 52db4947
			// Will be an error later, since the module already has other exports. Just make sure this has a valueDeclaration set.
			SetValueDeclaration(symbol, node)
		}
	}
}

func (b *Binder) bindJsxAttributes(node *ast.Node) {
	b.bindAnonymousDeclaration(node, ast.SymbolFlagsObjectLiteral, ast.InternalSymbolNameJSXAttributes)
}

func (b *Binder) bindJsxAttribute(node *ast.Node, symbolFlags ast.SymbolFlags, symbolExcludes ast.SymbolFlags) {
	b.declareSymbolAndAddToSymbolTable(node, symbolFlags, symbolExcludes)
}

func (b *Binder) setExportContextFlag(node *ast.Node) {
	// A declaration source file or ambient module declaration that contains no export declarations (but possibly regular
	// declarations with export modifiers) is an export context in which declarations are implicitly exported.
	if node.Flags&ast.NodeFlagsAmbient != 0 && !b.hasExportDeclarations(node) {
		node.Flags |= ast.NodeFlagsExportContext
	} else {
		node.Flags &= ^ast.NodeFlagsExportContext
	}
}

func (b *Binder) hasExportDeclarations(node *ast.Node) bool {
	var statements []*ast.Node
	switch node.Kind {
	case ast.KindSourceFile:
		statements = node.AsSourceFile().Statements.Nodes
	case ast.KindModuleDeclaration:
		body := node.AsModuleDeclaration().Body
		if body != nil && ast.IsModuleBlock(body) {
			statements = body.AsModuleBlock().Statements.Nodes
		}
	}
	return core.Some(statements, func(s *ast.Node) bool {
		return ast.IsExportDeclaration(s) || ast.IsExportAssignment(s) || ast.IsJSExportAssignment(s)
	})
}

func (b *Binder) bindFunctionExpression(node *ast.Node) {
	setFlowNode(node, b.currentFlow)
	bindingName := ast.InternalSymbolNameFunction
	if ast.IsFunctionExpression(node) && node.AsFunctionExpression().Name() != nil {
		b.checkStrictModeFunctionName(node)
		bindingName = node.AsFunctionExpression().Name().AsIdentifier().Text
	}
	b.bindAnonymousDeclaration(node, ast.SymbolFlagsFunction, bindingName)
}

func (b *Binder) bindCallExpression(node *ast.Node) {
	// !!! for ModuleDetectionKind.Force, external module indicator is forced to `true` in Strada for source files, in which case
	//  we should set the commonjs module indicator but not call b.bindSourceFileAsExternalModule
	// !!! && file.externalModuleIndicator !== true (used for ModuleDetectionKind.Force)
	if ast.IsInJSFile(node) &&
		b.file.ExternalModuleIndicator == nil &&
		b.file.CommonJSModuleIndicator == nil &&
		ast.IsVariableDeclarationInitializedToRequire(node.Parent) {
		b.file.CommonJSModuleIndicator = node
		b.bindSourceFileAsExternalModule()
	}
}

func (b *Binder) bindClassLikeDeclaration(node *ast.Node) {
	name := node.Name()
	switch node.Kind {
	case ast.KindClassDeclaration:
		b.bindBlockScopedDeclaration(node, ast.SymbolFlagsClass, ast.SymbolFlagsClassExcludes)
	case ast.KindClassExpression:
		nameText := ast.InternalSymbolNameClass
		if name != nil {
			nameText = name.AsIdentifier().Text
			b.classifiableNames.Add(nameText)
		}
		b.bindAnonymousDeclaration(node, ast.SymbolFlagsClass, nameText)
	}
	symbol := node.Symbol()
	// TypeScript 1.0 spec (April 2014): 8.4
	// Every class automatically contains a static property member named 'prototype', the
	// type of which is an instantiation of the class type with type Any supplied as a type
	// argument for each type parameter. It is an error to explicitly declare a static
	// property member with the name 'prototype'.
	//
	// Note: we check for this here because this class may be merging into a module.  The
	// module might have an exported variable called 'prototype'.  We can't allow that as
	// that would clash with the built-in 'prototype' for the class.
	prototypeSymbol := b.newSymbol(ast.SymbolFlagsProperty|ast.SymbolFlagsPrototype, "prototype")
	symbolExport := getExports(symbol)[prototypeSymbol.Name]
	if symbolExport != nil {
		setParent(name, node)
		b.errorOnNode(symbolExport.Declarations[0], diagnostics.Duplicate_identifier_0, ast.SymbolName(prototypeSymbol))
	}
	getExports(symbol)[prototypeSymbol.Name] = prototypeSymbol
	prototypeSymbol.Parent = symbol
}

func (b *Binder) bindPropertyOrMethodOrAccessor(node *ast.Node, symbolFlags ast.SymbolFlags, symbolExcludes ast.SymbolFlags) {
	if b.currentFlow != nil && ast.IsObjectLiteralOrClassExpressionMethodOrAccessor(node) {
		setFlowNode(node, b.currentFlow)
	}
	if ast.HasDynamicName(node) {
		b.bindAnonymousDeclaration(node, symbolFlags, ast.InternalSymbolNameComputed)
	} else {
		b.declareSymbolAndAddToSymbolTable(node, symbolFlags, symbolExcludes)
	}
}

func (b *Binder) bindFunctionOrConstructorType(node *ast.Node) {
	// For a given function symbol "<...>(...) => T" we want to generate a symbol identical
	// to the one we would get for: { <...>(...): T }
	//
	// We do that by making an anonymous type literal symbol, and then setting the function
	// symbol as its sole member. To the rest of the system, this symbol will be indistinguishable
	// from an actual type literal symbol you would have gotten had you used the long form.
	symbol := b.newSymbol(ast.SymbolFlagsSignature, b.getDeclarationName(node))
	b.addDeclarationToSymbol(symbol, node, ast.SymbolFlagsSignature)
	typeLiteralSymbol := b.newSymbol(ast.SymbolFlagsTypeLiteral, ast.InternalSymbolNameType)
	b.addDeclarationToSymbol(typeLiteralSymbol, node, ast.SymbolFlagsTypeLiteral)
	typeLiteralSymbol.Members = make(ast.SymbolTable)
	typeLiteralSymbol.Members[symbol.Name] = symbol
}

func addLateBoundAssignmentDeclarationToSymbol(node *ast.Node, symbol *ast.Symbol) {
	symbol.AssignmentDeclarationMembers.Add(node)
}

func (b *Binder) bindFunctionPropertyAssignment(node *ast.Node) {
	expr := node.AsBinaryExpression()
	parentName := expr.Left.Expression().Text()
	symbol := b.lookupName(parentName, b.blockScopeContainer)
	if symbol == nil {
		symbol = b.lookupName(parentName, b.container)
	}
	if symbol != nil && symbol.ValueDeclaration != nil {
		// For an assignment 'fn.xxx = ...', where 'fn' is a previously declared function or a previously
		// declared const variable initialized with a function expression or arrow function, we add expando
		// property declarations to the function's symbol.
		var funcSymbol *ast.Symbol
		switch {
		case ast.IsFunctionDeclaration(symbol.ValueDeclaration):
			funcSymbol = symbol
		case ast.IsVariableDeclaration(symbol.ValueDeclaration) && symbol.ValueDeclaration.Parent.Flags&ast.NodeFlagsConst != 0:
			initializer := symbol.ValueDeclaration.Initializer()
			if initializer != nil && ast.IsFunctionExpressionOrArrowFunction(initializer) {
				funcSymbol = initializer.Symbol()
			}
		}
		if funcSymbol != nil {
			// Fix up parent pointers since we're going to use these nodes before we bind into them
			setParent(expr.Left, node)
			setParent(expr.Right, node)
			if ast.HasDynamicName(node) {
				b.bindAnonymousDeclaration(node, ast.SymbolFlagsProperty|ast.SymbolFlagsAssignment, ast.InternalSymbolNameComputed)
				addLateBoundAssignmentDeclarationToSymbol(node, funcSymbol)
			} else {
				b.declareSymbol(getExports(funcSymbol), funcSymbol, node, ast.SymbolFlagsProperty|ast.SymbolFlagsAssignment, ast.SymbolFlagsPropertyExcludes)
			}
		}
	}
}

func (b *Binder) bindThisPropertyAssignment(node *ast.Node) {
	if !ast.IsInJSFile(node) {
		return
	}
	bin := node.AsBinaryExpression()
	if ast.IsPropertyAccessExpression(bin.Left) && ast.IsPrivateIdentifier(bin.Left.AsPropertyAccessExpression().Name()) {
		return
	}
	thisContainer := ast.GetThisContainer(node /*includeArrowFunctions*/, false /*includeClassComputedPropertyName*/, false)
	switch thisContainer.Kind {
	case ast.KindFunctionDeclaration, ast.KindFunctionExpression:
		// !!! constructor functions
	case ast.KindConstructor, ast.KindPropertyDeclaration, ast.KindMethodDeclaration, ast.KindGetAccessor, ast.KindSetAccessor, ast.KindClassStaticBlockDeclaration:
		// this.property assignment in class member -- bind to the containing class
		containingClass := thisContainer.Parent
		classSymbol := containingClass.Symbol()
		var symbolTable ast.SymbolTable
		if ast.IsStatic(thisContainer) {
			symbolTable = ast.GetExports(containingClass.Symbol())
		} else {
			symbolTable = ast.GetMembers(containingClass.Symbol())
		}
		if ast.HasDynamicName(node) {
			b.declareSymbolEx(symbolTable, containingClass.Symbol(), node, ast.SymbolFlagsProperty, ast.SymbolFlagsNone, true /*isReplaceableByMethod*/, true /*isComputedName*/)
			addLateBoundAssignmentDeclarationToSymbol(node, classSymbol)
		} else {
			b.declareSymbolEx(symbolTable, containingClass.Symbol(), node, ast.SymbolFlagsProperty|ast.SymbolFlagsAssignment, ast.SymbolFlagsNone, true /*isReplaceableByMethod*/, false /*isComputedName*/)
		}
	case ast.KindSourceFile, ast.KindModuleDeclaration:
		// top-level this.property as assignment to globals is no longer supported
	default:
		panic("Unhandled case in bindThisPropertyAssignment: " + thisContainer.Kind.String())
	}
}

func (b *Binder) bindEnumDeclaration(node *ast.Node) {
	if ast.IsEnumConst(node) {
		b.bindBlockScopedDeclaration(node, ast.SymbolFlagsConstEnum, ast.SymbolFlagsConstEnumExcludes)
	} else {
		b.bindBlockScopedDeclaration(node, ast.SymbolFlagsRegularEnum, ast.SymbolFlagsRegularEnumExcludes)
	}
}

func (b *Binder) bindVariableDeclarationOrBindingElement(node *ast.Node) {
	if b.inStrictMode {
		b.checkStrictModeEvalOrArguments(node, node.Name())
	}
	if name := node.Name(); name != nil && !ast.IsBindingPattern(name) {
		switch {
		case ast.IsVariableDeclarationInitializedToRequire(node):
			b.declareSymbolAndAddToSymbolTable(node, ast.SymbolFlagsAlias, ast.SymbolFlagsAliasExcludes)
		case ast.IsBlockOrCatchScoped(node):
			b.bindBlockScopedDeclaration(node, ast.SymbolFlagsBlockScopedVariable, ast.SymbolFlagsBlockScopedVariableExcludes)
		case ast.IsPartOfParameterDeclaration(node):
			// It is safe to walk up parent chain to find whether the node is a destructuring parameter declaration
			// because its parent chain has already been set up, since parents are set before descending into children.
			//
			// If node is a binding element in parameter declaration, we need to use ParameterExcludes.
			// Using ParameterExcludes flag allows the compiler to report an error on duplicate identifiers in Parameter Declaration
			// For example:
			//      function foo([a,a]) {} // Duplicate Identifier error
			//      function bar(a,a) {}   // Duplicate Identifier error, parameter declaration in this case is handled in bindParameter
			//                             // which correctly set excluded symbols
			b.declareSymbolAndAddToSymbolTable(node, ast.SymbolFlagsFunctionScopedVariable, ast.SymbolFlagsParameterExcludes)
		default:
			b.declareSymbolAndAddToSymbolTable(node, ast.SymbolFlagsFunctionScopedVariable, ast.SymbolFlagsFunctionScopedVariableExcludes)
		}
	}
}

func (b *Binder) bindParameter(node *ast.Node) {
	// !!!
	// if node.kind == KindJSDocParameterTag && b.container.kind != KindJSDocSignature {
	// 	return
	// }
	decl := node.AsParameterDeclaration()
	if b.inStrictMode && node.Flags&ast.NodeFlagsAmbient == 0 {
		// It is a SyntaxError if the identifier eval or arguments appears within a FormalParameterList of a
		// strict mode FunctionLikeDeclaration or FunctionExpression(13.1)
		b.checkStrictModeEvalOrArguments(node, decl.Name())
	}
	if ast.IsBindingPattern(decl.Name()) {
		index := slices.Index(node.Parent.Parameters(), node)
		b.bindAnonymousDeclaration(node, ast.SymbolFlagsFunctionScopedVariable, "__"+strconv.Itoa(index))
	} else {
		b.declareSymbolAndAddToSymbolTable(node, ast.SymbolFlagsFunctionScopedVariable, ast.SymbolFlagsParameterExcludes)
	}
	// If this is a property-parameter, then also declare the property symbol into the
	// containing class.
	if ast.IsParameterPropertyDeclaration(node, node.Parent) {
		classDeclaration := node.Parent.Parent
		flags := ast.SymbolFlagsProperty | core.IfElse(decl.QuestionToken != nil, ast.SymbolFlagsOptional, ast.SymbolFlagsNone)
		b.declareSymbol(getMembers(classDeclaration.Symbol()), classDeclaration.Symbol(), node, flags, ast.SymbolFlagsPropertyExcludes)
	}
}

func (b *Binder) bindFunctionDeclaration(node *ast.Node) {
	b.checkStrictModeFunctionName(node)
	if b.inStrictMode {
		b.checkStrictModeFunctionDeclaration(node)
		b.bindBlockScopedDeclaration(node, ast.SymbolFlagsFunction, ast.SymbolFlagsFunctionExcludes)
	} else {
		b.declareSymbolAndAddToSymbolTable(node, ast.SymbolFlagsFunction, ast.SymbolFlagsFunctionExcludes)
	}
}

func (b *Binder) getInferTypeContainer(node *ast.Node) *ast.Node {
	extendsType := ast.FindAncestor(node, func(n *ast.Node) bool {
		parent := n.Parent
		return parent != nil && ast.IsConditionalTypeNode(parent) && parent.AsConditionalTypeNode().ExtendsType == n
	})
	if extendsType != nil {
		return extendsType.Parent
	}
	return nil
}

func (b *Binder) bindAnonymousDeclaration(node *ast.Node, symbolFlags ast.SymbolFlags, name string) {
	symbol := b.newSymbol(symbolFlags, name)
	if symbolFlags&(ast.SymbolFlagsEnumMember|ast.SymbolFlagsClassMember) != 0 {
		symbol.Parent = b.container.Symbol()
	}
	b.addDeclarationToSymbol(symbol, node, symbolFlags)
}

func (b *Binder) bindBlockScopedDeclaration(node *ast.Node, symbolFlags ast.SymbolFlags, symbolExcludes ast.SymbolFlags) {
	switch b.blockScopeContainer.Kind {
	case ast.KindModuleDeclaration:
		b.declareModuleMember(node, symbolFlags, symbolExcludes)
	case ast.KindSourceFile:
		if ast.IsExternalOrCommonJSModule(b.container.AsSourceFile()) {
			b.declareModuleMember(node, symbolFlags, symbolExcludes)
			break
		}
		fallthrough
	default:
		b.declareSymbol(getLocals(b.blockScopeContainer), nil /*parent*/, node, symbolFlags, symbolExcludes)
	}
}

func (b *Binder) bindTypeParameter(node *ast.Node) {
	// !!!
	// if isJSDocTemplateTag(node.parent) {
	// 	var container *HasLocals = getEffectiveContainerForJSDocTemplateTag(node.parent)
	// 	if container {
	// 		Debug.assertNode(container, canHaveLocals)
	// 		/* TODO(TS-TO-GO) QuestionQuestionEqualsToken BinaryExpression: container.locals ??= createSymbolTable() */ TODO
	// 		b.declareSymbol(container.locals /*parent*/, nil, node, SymbolFlagsTypeParameter, SymbolFlagsTypeParameterExcludes)
	// 	} else {
	// 		b.declareSymbolAndAddToSymbolTable(node, SymbolFlagsTypeParameter, SymbolFlagsTypeParameterExcludes)
	// 	}
	// }
	if node.Parent.Kind == ast.KindInferType {
		container := b.getInferTypeContainer(node.Parent)
		if container != nil {
			b.declareSymbol(getLocals(container), nil /*parent*/, node, ast.SymbolFlagsTypeParameter, ast.SymbolFlagsTypeParameterExcludes)
		} else {
			b.bindAnonymousDeclaration(node, ast.SymbolFlagsTypeParameter, b.getDeclarationName(node))
		}
	} else {
		b.declareSymbolAndAddToSymbolTable(node, ast.SymbolFlagsTypeParameter, ast.SymbolFlagsTypeParameterExcludes)
	}
}

func (b *Binder) lookupName(name string, container *ast.Node) *ast.Symbol {
	localsContainer := container.LocalsContainerData()
	if localsContainer != nil {
		local := localsContainer.Locals[name]
		if local != nil {
			return core.OrElse(local.ExportSymbol, local)
		}
	}
	if ast.IsSourceFile(container) {
		local := container.AsSourceFile().JSGlobalAugmentations[name]
		if local != nil {
			return local
		}
	}
	declaration := container.DeclarationData()
	if declaration != nil && declaration.Symbol != nil {
		return declaration.Symbol.Exports[name]
	}
	return nil
}

// The binder visits every node in the syntax tree so it is a convenient place to perform a single localized
// check for reserved words used as identifiers in strict mode code, as well as `yield` or `await` in
// [Yield] or [Await] contexts, respectively.
func (b *Binder) checkContextualIdentifier(node *ast.Node) {
	// Report error only if there are no parse errors in file
	if len(b.file.Diagnostics()) == 0 && node.Flags&ast.NodeFlagsAmbient == 0 && node.Flags&ast.NodeFlagsJSDoc == 0 && !ast.IsIdentifierName(node) {
		// strict mode identifiers
		originalKeywordKind := scanner.GetIdentifierToken(node.AsIdentifier().Text)
		if originalKeywordKind == ast.KindIdentifier {
			return
		}
		if b.inStrictMode && originalKeywordKind >= ast.KindFirstFutureReservedWord && originalKeywordKind <= ast.KindLastFutureReservedWord {
			b.errorOnNode(node, b.getStrictModeIdentifierMessage(node), scanner.DeclarationNameToString(node))
		} else if originalKeywordKind == ast.KindAwaitKeyword {
			if ast.IsExternalModule(b.file) && ast.IsInTopLevelContext(node) {
				b.errorOnNode(node, diagnostics.Identifier_expected_0_is_a_reserved_word_at_the_top_level_of_a_module, scanner.DeclarationNameToString(node))
			} else if node.Flags&ast.NodeFlagsAwaitContext != 0 {
				b.errorOnNode(node, diagnostics.Identifier_expected_0_is_a_reserved_word_that_cannot_be_used_here, scanner.DeclarationNameToString(node))
			}
		} else if originalKeywordKind == ast.KindYieldKeyword && node.Flags&ast.NodeFlagsYieldContext != 0 {
			b.errorOnNode(node, diagnostics.Identifier_expected_0_is_a_reserved_word_that_cannot_be_used_here, scanner.DeclarationNameToString(node))
		}
	}
}

func (b *Binder) checkPrivateIdentifier(node *ast.Node) {
	if node.AsPrivateIdentifier().Text == "#constructor" {
		// Report error only if there are no parse errors in file
		if len(b.file.Diagnostics()) == 0 {
			b.errorOnNode(node, diagnostics.X_constructor_is_a_reserved_word, scanner.DeclarationNameToString(node))
		}
	}
}

func (b *Binder) getStrictModeIdentifierMessage(node *ast.Node) *diagnostics.Message {
	// Provide specialized messages to help the user understand why we think they're in
	// strict mode.
	if ast.GetContainingClass(node) != nil {
		return diagnostics.Identifier_expected_0_is_a_reserved_word_in_strict_mode_Class_definitions_are_automatically_in_strict_mode
	}
	if b.file.ExternalModuleIndicator != nil {
		return diagnostics.Identifier_expected_0_is_a_reserved_word_in_strict_mode_Modules_are_automatically_in_strict_mode
	}
	return diagnostics.Identifier_expected_0_is_a_reserved_word_in_strict_mode
}

func (b *Binder) updateStrictModeStatementList(statements *ast.NodeList) {
	if !b.inStrictMode {
		useStrictDirective := FindUseStrictPrologue(b.file, statements.Nodes)
		if useStrictDirective != nil {
			b.inStrictMode = true
		}
	}
}

// Should be called only on prologue directives (ast.IsPrologueDirective(node) should be true)
func isUseStrictPrologueDirective(sourceFile *ast.SourceFile, node *ast.Node) bool {
	nodeText := scanner.GetSourceTextOfNodeFromSourceFile(sourceFile, node.AsExpressionStatement().Expression, false /*includeTrivia*/)
	// Note: the node text must be exactly "use strict" or 'use strict'.  It is not ok for the
	// string to contain unicode escapes (as per ES5).
	return nodeText == "\"use strict\"" || nodeText == "'use strict'"
}

func FindUseStrictPrologue(sourceFile *ast.SourceFile, statements []*ast.Node) *ast.Node {
	for _, statement := range statements {
		if ast.IsPrologueDirective(statement) {
			if isUseStrictPrologueDirective(sourceFile, statement) {
				return statement
			}
		} else {
			return nil
		}
	}

	return nil
}

func (b *Binder) checkStrictModeFunctionName(node *ast.Node) {
	if b.inStrictMode && node.Flags&ast.NodeFlagsAmbient == 0 {
		// It is a SyntaxError if the identifier eval or arguments appears within a FormalParameterList of a strict mode FunctionDeclaration or FunctionExpression (13.1))
		b.checkStrictModeEvalOrArguments(node, node.Name())
	}
}

func (b *Binder) checkStrictModeFunctionDeclaration(node *ast.Node) {
	if b.languageVersion < core.ScriptTargetES2015 {
		// Report error if function is not top level function declaration
		if b.blockScopeContainer.Kind != ast.KindSourceFile && b.blockScopeContainer.Kind != ast.KindModuleDeclaration && !ast.IsFunctionLikeOrClassStaticBlockDeclaration(b.blockScopeContainer) {
			// We check first if the name is inside class declaration or class expression; if so give explicit message
			// otherwise report generic error message.
			b.errorOnNode(node, b.getStrictModeBlockScopeFunctionDeclarationMessage(node))
		}
	}
}

func (b *Binder) getStrictModeBlockScopeFunctionDeclarationMessage(node *ast.Node) *diagnostics.Message {
	// Provide specialized messages to help the user understand why we think they're in strict mode.
	if ast.GetContainingClass(node) != nil {
		return diagnostics.Function_declarations_are_not_allowed_inside_blocks_in_strict_mode_when_targeting_ES5_Class_definitions_are_automatically_in_strict_mode
	}
	if b.file.ExternalModuleIndicator != nil {
		return diagnostics.Function_declarations_are_not_allowed_inside_blocks_in_strict_mode_when_targeting_ES5_Modules_are_automatically_in_strict_mode
	}
	return diagnostics.Function_declarations_are_not_allowed_inside_blocks_in_strict_mode_when_targeting_ES5
}

func (b *Binder) checkStrictModeBinaryExpression(node *ast.Node) {
	expr := node.AsBinaryExpression()
	if b.inStrictMode && ast.IsLeftHandSideExpression(expr.Left) && ast.IsAssignmentOperator(expr.OperatorToken.Kind) {
		// ECMA 262 (Annex C) The identifier eval or arguments may not appear as the LeftHandSideExpression of an
		// Assignment operator(11.13) or of a PostfixExpression(11.3)
		b.checkStrictModeEvalOrArguments(node, expr.Left)
	}
}

func (b *Binder) checkStrictModeCatchClause(node *ast.Node) {
	// It is a SyntaxError if a TryStatement with a Catch occurs within strict code and the Identifier of the
	// Catch production is eval or arguments
	clause := node.AsCatchClause()
	if b.inStrictMode && clause.VariableDeclaration != nil {
		b.checkStrictModeEvalOrArguments(node, clause.VariableDeclaration.AsVariableDeclaration().Name())
	}
}

func (b *Binder) checkStrictModeDeleteExpression(node *ast.Node) {
	// Grammar checking
	expr := node.AsDeleteExpression()
	if b.inStrictMode && expr.Expression.Kind == ast.KindIdentifier {
		// When a delete operator occurs within strict mode code, a SyntaxError is thrown if its
		// UnaryExpression is a direct reference to a variable, function argument, or function name
		b.errorOnNode(expr.Expression, diagnostics.X_delete_cannot_be_called_on_an_identifier_in_strict_mode)
	}
}

func (b *Binder) checkStrictModePostfixUnaryExpression(node *ast.Node) {
	// Grammar checking
	// The identifier eval or arguments may not appear as the LeftHandSideExpression of an
	// Assignment operator(11.13) or of a PostfixExpression(11.3) or as the UnaryExpression
	// operated upon by a Prefix Increment(11.4.4) or a Prefix Decrement(11.4.5) operator.
	if b.inStrictMode {
		b.checkStrictModeEvalOrArguments(node, node.AsPostfixUnaryExpression().Operand)
	}
}

func (b *Binder) checkStrictModePrefixUnaryExpression(node *ast.Node) {
	// Grammar checking
	if b.inStrictMode {
		expr := node.AsPrefixUnaryExpression()
		if expr.Operator == ast.KindPlusPlusToken || expr.Operator == ast.KindMinusMinusToken {
			b.checkStrictModeEvalOrArguments(node, expr.Operand)
		}
	}
}

func (b *Binder) checkStrictModeWithStatement(node *ast.Node) {
	// Grammar checking for withStatement
	if b.inStrictMode {
		b.errorOnFirstToken(node, diagnostics.X_with_statements_are_not_allowed_in_strict_mode)
	}
}

func (b *Binder) checkStrictModeLabeledStatement(node *ast.Node) {
	// Grammar checking for labeledStatement
	if b.inStrictMode && b.options.EmitScriptTarget >= core.ScriptTargetES2015 {
		data := node.AsLabeledStatement()
		if ast.IsDeclarationStatement(data.Statement) || ast.IsVariableStatement(data.Statement) {
			b.errorOnFirstToken(data.Label, diagnostics.A_label_is_not_allowed_here)
		}
	}
}

func isEvalOrArgumentsIdentifier(node *ast.Node) bool {
	if ast.IsIdentifier(node) {
		text := node.AsIdentifier().Text
		return text == "eval" || text == "arguments"
	}
	return false
}

func (b *Binder) checkStrictModeEvalOrArguments(contextNode *ast.Node, name *ast.Node) {
	if name != nil && isEvalOrArgumentsIdentifier(name) {
		// We check first if the name is inside class declaration or class expression; if so give explicit message
		// otherwise report generic error message.
		b.errorOnNode(name, b.getStrictModeEvalOrArgumentsMessage(contextNode), name.AsIdentifier().Text)
	}
}

func (b *Binder) getStrictModeEvalOrArgumentsMessage(node *ast.Node) *diagnostics.Message {
	// Provide specialized messages to help the user understand why we think they're in strict mode
	if ast.GetContainingClass(node) != nil {
		return diagnostics.Code_contained_in_a_class_is_evaluated_in_JavaScript_s_strict_mode_which_does_not_allow_this_use_of_0_For_more_information_see_https_Colon_Slash_Slashdeveloper_mozilla_org_Slashen_US_Slashdocs_SlashWeb_SlashJavaScript_SlashReference_SlashStrict_mode
	}
	if b.file.ExternalModuleIndicator != nil {
		return diagnostics.Invalid_use_of_0_Modules_are_automatically_in_strict_mode
	}
	return diagnostics.Invalid_use_of_0_in_strict_mode
}

// All container nodes are kept on a linked list in declaration order. This list is used by
// the getLocalNameOfContainer function in the type checker to validate that the local name
// used for a container is unique.
func (b *Binder) bindContainer(node *ast.Node, containerFlags ContainerFlags) {
	// Before we recurse into a node's children, we first save the existing parent, container
	// and block-container.  Then after we pop out of processing the children, we restore
	// these saved values.
	saveContainer := b.container
	saveThisParentContainer := b.thisParentContainer
	savedBlockScopeContainer := b.blockScopeContainer
	// Depending on what kind of node this is, we may have to adjust the current container
	// and block-container.   If the current node is a container, then it is automatically
	// considered the current block-container as well.  Also, for containers that we know
	// may contain locals, we eagerly initialize the .locals field. We do this because
	// it's highly likely that the .locals will be needed to place some child in (for example,
	// a parameter, or variable declaration).
	//
	// However, we do not proactively create the .locals for block-containers because it's
	// totally normal and common for block-containers to never actually have a block-scoped
	// variable in them.  We don't want to end up allocating an object for every 'block' we
	// run into when most of them won't be necessary.
	//
	// Finally, if this is a block-container, then we clear out any existing .locals object
	// it may contain within it.  This happens in incremental scenarios.  Because we can be
	// reusing a node from a previous compilation, that node may have had 'locals' created
	// for it.  We must clear this so we don't accidentally move any stale data forward from
	// a previous compilation.
	if containerFlags&ContainerFlagsIsContainer != 0 {
		if node.Kind != ast.KindArrowFunction {
			b.thisParentContainer = b.container
		}
		b.container = node
		b.blockScopeContainer = node
		if containerFlags&ContainerFlagsHasLocals != 0 {
			// localsContainer := node
			// localsContainer.LocalsContainerData().locals = make(SymbolTable)
			b.addToContainerChain(node)
		}
	} else if containerFlags&ContainerFlagsIsBlockScopedContainer != 0 {
		b.blockScopeContainer = node
		b.addToContainerChain(node)
	}
	if containerFlags&ContainerFlagsIsControlFlowContainer != 0 {
		saveCurrentFlow := b.currentFlow
		saveBreakTarget := b.currentBreakTarget
		saveContinueTarget := b.currentContinueTarget
		saveReturnTarget := b.currentReturnTarget
		saveExceptionTarget := b.currentExceptionTarget
		saveActiveLabelList := b.activeLabelList
		saveHasExplicitReturn := b.hasExplicitReturn
		isImmediatelyInvoked := (containerFlags&ContainerFlagsIsFunctionExpression != 0 &&
			!ast.HasSyntacticModifier(node, ast.ModifierFlagsAsync) &&
			!isGeneratorFunctionExpression(node) &&
			ast.GetImmediatelyInvokedFunctionExpression(node) != nil) || node.Kind == ast.KindClassStaticBlockDeclaration
		// A non-async, non-generator IIFE is considered part of the containing control flow. Return statements behave
		// similarly to break statements that exit to a label just past the statement body.
		if !isImmediatelyInvoked {
			flowStart := b.newFlowNode(ast.FlowFlagsStart)
			b.currentFlow = flowStart
			if containerFlags&(ContainerFlagsIsFunctionExpression|ContainerFlagsIsObjectLiteralOrClassExpressionMethodOrAccessor) != 0 {
				flowStart.Node = node
			}
		}
		// We create a return control flow graph for IIFEs and constructors. For constructors
		// we use the return control flow graph in strict property initialization checks.
		if isImmediatelyInvoked || node.Kind == ast.KindConstructor {
			b.currentReturnTarget = b.newFlowNode(ast.FlowFlagsBranchLabel)
		} else {
			b.currentReturnTarget = nil
		}
		b.currentExceptionTarget = nil
		b.currentBreakTarget = nil
		b.currentContinueTarget = nil
		b.activeLabelList = nil
		b.hasExplicitReturn = false
		b.bindChildren(node)
		// Reset all reachability check related flags on node (for incremental scenarios)
		node.Flags &= ^ast.NodeFlagsReachabilityCheckFlags
		if b.currentFlow.Flags&ast.FlowFlagsUnreachable == 0 && containerFlags&ContainerFlagsIsFunctionLike != 0 {
			bodyData := node.BodyData()
			if bodyData != nil && ast.NodeIsPresent(bodyData.Body) {
				node.Flags |= ast.NodeFlagsHasImplicitReturn
				if b.hasExplicitReturn {
					node.Flags |= ast.NodeFlagsHasExplicitReturn
				}
				bodyData.EndFlowNode = b.currentFlow
			}
		}
		if node.Kind == ast.KindSourceFile {
			node.Flags |= b.emitFlags
			node.AsSourceFile().EndFlowNode = b.currentFlow
		}

		if b.currentReturnTarget != nil {
			b.addAntecedent(b.currentReturnTarget, b.currentFlow)
			b.currentFlow = b.finishFlowLabel(b.currentReturnTarget)
			if node.Kind == ast.KindConstructor || node.Kind == ast.KindClassStaticBlockDeclaration {
				setReturnFlowNode(node, b.currentFlow)
			}
		}
		if !isImmediatelyInvoked {
			b.currentFlow = saveCurrentFlow
		}
		b.currentBreakTarget = saveBreakTarget
		b.currentContinueTarget = saveContinueTarget
		b.currentReturnTarget = saveReturnTarget
		b.currentExceptionTarget = saveExceptionTarget
		b.activeLabelList = saveActiveLabelList
		b.hasExplicitReturn = saveHasExplicitReturn
	} else if containerFlags&ContainerFlagsIsInterface != 0 {
		b.seenThisKeyword = false
		b.bindChildren(node)
		// ContainsThis cannot overlap with HasExtendedUnicodeEscape on Identifier
		if b.seenThisKeyword {
			node.Flags |= ast.NodeFlagsContainsThis
		} else {
			node.Flags &= ^ast.NodeFlagsContainsThis
		}
	} else {
		b.bindChildren(node)
	}
	b.container = saveContainer
	b.thisParentContainer = saveThisParentContainer
	b.blockScopeContainer = savedBlockScopeContainer
}

func (b *Binder) bindChildren(node *ast.Node) {
	saveInAssignmentPattern := b.inAssignmentPattern
	// Most nodes aren't valid in an assignment pattern, so we clear the value here
	// and set it before we descend into nodes that could actually be part of an assignment pattern.
	b.inAssignmentPattern = false
	if b.checkUnreachable(node) {
		b.bindEachChild(node)
		b.setJSDocParents(node)
		b.inAssignmentPattern = saveInAssignmentPattern
		return
	}
	kind := node.Kind
	if kind >= ast.KindFirstStatement && kind <= ast.KindLastStatement && (b.options.AllowUnreachableCode != core.TSTrue || kind == ast.KindReturnStatement) {
		hasFlowNodeData := node.FlowNodeData()
		if hasFlowNodeData != nil {
			hasFlowNodeData.FlowNode = b.currentFlow
		}
	}
	switch node.Kind {
	case ast.KindWhileStatement:
		b.bindWhileStatement(node)
	case ast.KindDoStatement:
		b.bindDoStatement(node)
	case ast.KindForStatement:
		b.bindForStatement(node)
	case ast.KindForInStatement, ast.KindForOfStatement:
		b.bindForInOrForOfStatement(node)
	case ast.KindIfStatement:
		b.bindIfStatement(node)
	case ast.KindReturnStatement:
		b.bindReturnStatement(node)
	case ast.KindThrowStatement:
		b.bindThrowStatement(node)
	case ast.KindBreakStatement:
		b.bindBreakStatement(node)
	case ast.KindContinueStatement:
		b.bindContinueStatement(node)
	case ast.KindTryStatement:
		b.bindTryStatement(node)
	case ast.KindSwitchStatement:
		b.bindSwitchStatement(node)
	case ast.KindCaseBlock:
		b.bindCaseBlock(node)
	case ast.KindCaseClause, ast.KindDefaultClause:
		b.bindCaseOrDefaultClause(node)
	case ast.KindExpressionStatement:
		b.bindExpressionStatement(node)
	case ast.KindLabeledStatement:
		b.bindLabeledStatement(node)
	case ast.KindPrefixUnaryExpression:
		b.bindPrefixUnaryExpressionFlow(node)
	case ast.KindPostfixUnaryExpression:
		b.bindPostfixUnaryExpressionFlow(node)
	case ast.KindBinaryExpression:
		if ast.IsDestructuringAssignment(node) {
			// Carry over whether we are in an assignment pattern to
			// binary expressions that could actually be an initializer
			b.inAssignmentPattern = saveInAssignmentPattern
			b.bindDestructuringAssignmentFlow(node)
			return
		}
		b.bindBinaryExpressionFlow(node)
	case ast.KindDeleteExpression:
		b.bindDeleteExpressionFlow(node)
	case ast.KindConditionalExpression:
		b.bindConditionalExpressionFlow(node)
	case ast.KindVariableDeclaration:
		b.bindVariableDeclarationFlow(node)
	case ast.KindPropertyAccessExpression, ast.KindElementAccessExpression:
		b.bindAccessExpressionFlow(node)
	case ast.KindCallExpression:
		b.bindCallExpressionFlow(node)
	case ast.KindNonNullExpression:
		b.bindNonNullExpressionFlow(node)
	// case *JSDocTypedefTag, *JSDocCallbackTag, *JSDocEnumTag:
	// 	b.bindJSDocTypeAlias(node)
	// case *JSDocImportTag:
	// 	b.bindJSDocImportTag(node)
	case ast.KindSourceFile:
		b.bindEachStatementFunctionsFirst(node.AsSourceFile().Statements)
		// b.bind(node.endOfFileToken)
	case ast.KindBlock:
		b.bindEachStatementFunctionsFirst(node.AsBlock().Statements)
	case ast.KindModuleBlock:
		b.bindEachStatementFunctionsFirst(node.AsModuleBlock().Statements)
	case ast.KindBindingElement:
		b.bindBindingElementFlow(node)
	case ast.KindParameter:
		b.bindParameterFlow(node)
	case ast.KindObjectLiteralExpression, ast.KindArrayLiteralExpression, ast.KindPropertyAssignment, ast.KindSpreadElement:
		b.inAssignmentPattern = saveInAssignmentPattern
		b.bindEachChild(node)
	case ast.KindJSExportAssignment, ast.KindCommonJSExport:
		return // Reparsed nodes do not double-bind children, which are not reparsed
	default:
		b.bindEachChild(node)
	}
	b.setJSDocParents(node)
	b.inAssignmentPattern = saveInAssignmentPattern
}

func (b *Binder) bindEachChild(node *ast.Node) {
	node.ForEachChild(b.bindFunc)
}

func (b *Binder) bindEach(nodes []*ast.Node) {
	for _, node := range nodes {
		b.bind(node)
	}
}

func (b *Binder) bindNodeList(nodeList *ast.NodeList) {
	if nodeList != nil {
		b.bindEach(nodeList.Nodes)
	}
}

func (b *Binder) bindModifiers(modifiers *ast.ModifierList) {
	if modifiers != nil {
		b.bindEach(modifiers.Nodes)
	}
}

func (b *Binder) bindEachStatementFunctionsFirst(statements *ast.NodeList) {
	for _, node := range statements.Nodes {
		if node.Kind == ast.KindFunctionDeclaration {
			b.bind(node)
		}
	}
	for _, node := range statements.Nodes {
		if node.Kind != ast.KindFunctionDeclaration {
			b.bind(node)
		}
	}
}

func (b *Binder) checkUnreachable(node *ast.Node) bool {
	if b.currentFlow.Flags&ast.FlowFlagsUnreachable == 0 {
		return false
	}
	if b.currentFlow == b.unreachableFlow {
		// report errors on all statements except empty ones
		// report errors on class declarations
		// report errors on enums with preserved emit
		// report errors on instantiated modules
		reportError := ast.IsStatementButNotDeclaration(node) && !ast.IsEmptyStatement(node) ||
			ast.IsClassDeclaration(node) ||
			isEnumDeclarationWithPreservedEmit(node, b.options) ||
			ast.IsModuleDeclaration(node) && b.shouldReportErrorOnModuleDeclaration(node)
		if reportError {
			b.currentFlow = b.reportedUnreachableFlow
			if b.options.AllowUnreachableCode != core.TSTrue {
				// unreachable code is reported if
				// - user has explicitly asked about it AND
				// - statement is in not ambient context (statements in ambient context is already an error
				//   so we should not report extras) AND
				//   - node is not variable statement OR
				//   - node is block scoped variable statement OR
				//   - node is not block scoped variable statement and at least one variable declaration has initializer
				//   Rationale: we don't want to report errors on non-initialized var's since they are hoisted
				//   On the other side we do want to report errors on non-initialized 'lets' because of TDZ
				isError := unreachableCodeIsError(b.options) && node.Flags&ast.NodeFlagsAmbient == 0 && (!ast.IsVariableStatement(node) ||
					ast.GetCombinedNodeFlags(node.AsVariableStatement().DeclarationList)&ast.NodeFlagsBlockScoped != 0 ||
					core.Some(node.AsVariableStatement().DeclarationList.AsVariableDeclarationList().Declarations.Nodes, func(d *ast.Node) bool {
						return d.AsVariableDeclaration().Initializer != nil
					}))
				b.errorOnEachUnreachableRange(node, isError)
			}
		}
	}
	return true
}

func (b *Binder) shouldReportErrorOnModuleDeclaration(node *ast.Node) bool {
	instanceState := ast.GetModuleInstanceState(node)
	return instanceState == ast.ModuleInstanceStateInstantiated || (instanceState == ast.ModuleInstanceStateConstEnumOnly && b.options.ShouldPreserveConstEnums)
}

func (b *Binder) errorOnEachUnreachableRange(node *ast.Node, isError bool) {
	if b.isExecutableStatement(node) && ast.IsBlock(node.Parent) {
		statements := node.Parent.AsBlock().Statements.Nodes
		index := slices.Index(statements, node)
		var first, last *ast.Node
		for _, s := range statements[index:] {
			if b.isExecutableStatement(s) {
				if first == nil {
					first = s
				}
				last = s
			} else if first != nil {
				b.errorOrSuggestionOnRange(isError, first, last, diagnostics.Unreachable_code_detected)
				first = nil
			}
		}
		if first != nil {
			b.errorOrSuggestionOnRange(isError, first, last, diagnostics.Unreachable_code_detected)
		}
	} else {
		b.errorOrSuggestionOnNode(isError, node, diagnostics.Unreachable_code_detected)
	}
}

// As opposed to a pure declaration like an `interface`
func (b *Binder) isExecutableStatement(s *ast.Node) bool {
	// Don't remove statements that can validly be used before they appear.
	return !ast.IsFunctionDeclaration(s) && !b.isPurelyTypeDeclaration(s) && !(ast.IsVariableStatement(s) && ast.GetCombinedNodeFlags(s)&ast.NodeFlagsBlockScoped == 0 &&
		core.Some(s.AsVariableStatement().DeclarationList.AsVariableDeclarationList().Declarations.Nodes, func(d *ast.Node) bool {
			return d.AsVariableDeclaration().Initializer == nil
		}))
}

func (b *Binder) isPurelyTypeDeclaration(s *ast.Node) bool {
	switch s.Kind {
	case ast.KindInterfaceDeclaration, ast.KindTypeAliasDeclaration, ast.KindJSTypeAliasDeclaration:
		return true
	case ast.KindModuleDeclaration:
		return ast.GetModuleInstanceState(s) != ast.ModuleInstanceStateInstantiated
	case ast.KindEnumDeclaration:
		return !isEnumDeclarationWithPreservedEmit(s, b.options)
	default:
		return false
	}
}

func (b *Binder) setContinueTarget(node *ast.Node, target *ast.FlowLabel) *ast.FlowLabel {
	label := b.activeLabelList
	for label != nil && node.Parent.Kind == ast.KindLabeledStatement {
		label.continueTarget = target
		label = label.next
		node = node.Parent
	}
	return target
}

func (b *Binder) doWithConditionalBranches(action func(b *Binder, value *ast.Node) bool, value *ast.Node, trueTarget *ast.FlowLabel, falseTarget *ast.FlowLabel) {
	savedTrueTarget := b.currentTrueTarget
	savedFalseTarget := b.currentFalseTarget
	b.currentTrueTarget = trueTarget
	b.currentFalseTarget = falseTarget
	action(b, value)
	b.currentTrueTarget = savedTrueTarget
	b.currentFalseTarget = savedFalseTarget
}

func (b *Binder) bindCondition(node *ast.Node, trueTarget *ast.FlowLabel, falseTarget *ast.FlowLabel) {
	b.doWithConditionalBranches((*Binder).bind, node, trueTarget, falseTarget)
	if node == nil || !isLogicalAssignmentExpression(node) && !ast.IsLogicalExpression(node) && !(ast.IsOptionalChain(node) && ast.IsOutermostOptionalChain(node)) {
		b.addAntecedent(trueTarget, b.createFlowCondition(ast.FlowFlagsTrueCondition, b.currentFlow, node))
		b.addAntecedent(falseTarget, b.createFlowCondition(ast.FlowFlagsFalseCondition, b.currentFlow, node))
	}
}

func (b *Binder) bindIterativeStatement(node *ast.Node, breakTarget *ast.FlowLabel, continueTarget *ast.FlowLabel) {
	saveBreakTarget := b.currentBreakTarget
	saveContinueTarget := b.currentContinueTarget
	b.currentBreakTarget = breakTarget
	b.currentContinueTarget = continueTarget
	b.bind(node)
	b.currentBreakTarget = saveBreakTarget
	b.currentContinueTarget = saveContinueTarget
}

func isLogicalAssignmentExpression(node *ast.Node) bool {
	return ast.IsLogicalOrCoalescingAssignmentExpression(ast.SkipParentheses(node))
}

func (b *Binder) bindAssignmentTargetFlow(node *ast.Node) {
	switch node.Kind {
	case ast.KindArrayLiteralExpression:
		for _, e := range node.AsArrayLiteralExpression().Elements.Nodes {
			if e.Kind == ast.KindSpreadElement {
				b.bindAssignmentTargetFlow(e.AsSpreadElement().Expression)
			} else {
				b.bindDestructuringTargetFlow(e)
			}
		}
	case ast.KindObjectLiteralExpression:
		for _, p := range node.AsObjectLiteralExpression().Properties.Nodes {
			switch p.Kind {
			case ast.KindPropertyAssignment:
				b.bindDestructuringTargetFlow(p.AsPropertyAssignment().Initializer)
			case ast.KindShorthandPropertyAssignment:
				b.bindAssignmentTargetFlow(p.AsShorthandPropertyAssignment().Name())
			case ast.KindSpreadAssignment:
				b.bindAssignmentTargetFlow(p.AsSpreadAssignment().Expression)
			}
		}
	default:
		if isNarrowableReference(node) {
			b.currentFlow = b.createFlowMutation(ast.FlowFlagsAssignment, b.currentFlow, node)
		}
	}
}

func (b *Binder) bindDestructuringTargetFlow(node *ast.Node) {
	if ast.IsBinaryExpression(node) && node.AsBinaryExpression().OperatorToken.Kind == ast.KindEqualsToken {
		b.bindAssignmentTargetFlow(node.AsBinaryExpression().Left)
	} else {
		b.bindAssignmentTargetFlow(node)
	}
}

func (b *Binder) bindWhileStatement(node *ast.Node) {
	stmt := node.AsWhileStatement()
	preWhileLabel := b.setContinueTarget(node, b.createLoopLabel())
	preBodyLabel := b.createBranchLabel()
	postWhileLabel := b.createBranchLabel()
	topFlow := b.currentFlow
	b.currentFlow = preWhileLabel
	b.bindCondition(stmt.Expression, preBodyLabel, postWhileLabel)
	b.currentFlow = b.finishFlowLabel(preBodyLabel)
	b.bindIterativeStatement(stmt.Statement, postWhileLabel, preWhileLabel)
	b.addAntecedent(preWhileLabel, b.currentFlow)
	b.addAntecedent(preWhileLabel, topFlow)
	b.currentFlow = b.finishFlowLabel(postWhileLabel)
}

func (b *Binder) bindDoStatement(node *ast.Node) {
	stmt := node.AsDoStatement()
	preDoLabel := b.createLoopLabel()
	preConditionLabel := b.setContinueTarget(node, b.createBranchLabel())
	postDoLabel := b.createBranchLabel()
	topFlow := b.currentFlow
	b.currentFlow = preDoLabel
	b.bindIterativeStatement(stmt.Statement, postDoLabel, preConditionLabel)
	b.addAntecedent(preConditionLabel, b.currentFlow)
	b.currentFlow = b.finishFlowLabel(preConditionLabel)
	b.bindCondition(stmt.Expression, preDoLabel, postDoLabel)
	b.addAntecedent(preDoLabel, topFlow)
	b.currentFlow = b.finishFlowLabel(postDoLabel)
}

func (b *Binder) bindForStatement(node *ast.Node) {
	stmt := node.AsForStatement()
	preLoopLabel := b.setContinueTarget(node, b.createLoopLabel())
	preBodyLabel := b.createBranchLabel()
	postLoopLabel := b.createBranchLabel()
	b.bind(stmt.Initializer)
	topFlow := b.currentFlow
	b.currentFlow = preLoopLabel
	b.bindCondition(stmt.Condition, preBodyLabel, postLoopLabel)
	b.currentFlow = b.finishFlowLabel(preBodyLabel)
	b.bindIterativeStatement(stmt.Statement, postLoopLabel, preLoopLabel)
	b.bind(stmt.Incrementor)
	b.addAntecedent(preLoopLabel, b.currentFlow)
	b.addAntecedent(preLoopLabel, topFlow)
	b.currentFlow = b.finishFlowLabel(postLoopLabel)
}

func (b *Binder) bindForInOrForOfStatement(node *ast.Node) {
	stmt := node.AsForInOrOfStatement()
	preLoopLabel := b.setContinueTarget(node, b.createLoopLabel())
	postLoopLabel := b.createBranchLabel()
	b.bind(stmt.Expression)
	topFlow := b.currentFlow
	b.currentFlow = preLoopLabel
	if node.Kind == ast.KindForOfStatement {
		b.bind(stmt.AwaitModifier)
	}
	b.addAntecedent(postLoopLabel, b.currentFlow)
	b.bind(stmt.Initializer)
	if stmt.Initializer.Kind != ast.KindVariableDeclarationList {
		b.bindAssignmentTargetFlow(stmt.Initializer)
	}
	b.bindIterativeStatement(stmt.Statement, postLoopLabel, preLoopLabel)
	b.addAntecedent(preLoopLabel, b.currentFlow)
	b.addAntecedent(preLoopLabel, topFlow)
	b.currentFlow = b.finishFlowLabel(postLoopLabel)
}

func (b *Binder) bindIfStatement(node *ast.Node) {
	stmt := node.AsIfStatement()
	thenLabel := b.createBranchLabel()
	elseLabel := b.createBranchLabel()
	postIfLabel := b.createBranchLabel()
	b.bindCondition(stmt.Expression, thenLabel, elseLabel)
	b.currentFlow = b.finishFlowLabel(thenLabel)
	b.bind(stmt.ThenStatement)
	b.addAntecedent(postIfLabel, b.currentFlow)
	b.currentFlow = b.finishFlowLabel(elseLabel)
	b.bind(stmt.ElseStatement)
	b.addAntecedent(postIfLabel, b.currentFlow)
	b.currentFlow = b.finishFlowLabel(postIfLabel)
}

func (b *Binder) bindReturnStatement(node *ast.Node) {
	b.bind(node.AsReturnStatement().Expression)
	if b.currentReturnTarget != nil {
		b.addAntecedent(b.currentReturnTarget, b.currentFlow)
	}
	b.currentFlow = b.unreachableFlow
	b.hasExplicitReturn = true
	b.hasFlowEffects = true
}

func (b *Binder) bindThrowStatement(node *ast.Node) {
	b.bind(node.AsThrowStatement().Expression)
	b.currentFlow = b.unreachableFlow
	b.hasFlowEffects = true
}

func (b *Binder) bindBreakStatement(node *ast.Node) {
	b.bindBreakOrContinueStatement(node.AsBreakStatement().Label, b.currentBreakTarget, (*ActiveLabel).BreakTarget)
}

func (b *Binder) bindContinueStatement(node *ast.Node) {
	b.bindBreakOrContinueStatement(node.AsContinueStatement().Label, b.currentContinueTarget, (*ActiveLabel).ContinueTarget)
}

func (b *Binder) bindBreakOrContinueStatement(label *ast.Node, currentTarget *ast.FlowNode, getTarget func(*ActiveLabel) *ast.FlowNode) {
	b.bind(label)
	if label != nil {
		activeLabel := b.findActiveLabel(label.AsIdentifier().Text)
		if activeLabel != nil {
			activeLabel.referenced = true
			b.bindBreakOrContinueFlow(getTarget(activeLabel))
		}
	} else {
		b.bindBreakOrContinueFlow(currentTarget)
	}
}

func (b *Binder) findActiveLabel(name string) *ActiveLabel {
	for label := b.activeLabelList; label != nil; label = label.next {
		if label.name == name {
			return label
		}
	}
	return nil
}

func (b *Binder) bindBreakOrContinueFlow(flowLabel *ast.FlowLabel) {
	if flowLabel != nil {
		b.addAntecedent(flowLabel, b.currentFlow)
		b.currentFlow = b.unreachableFlow
		b.hasFlowEffects = true
	}
}

func (b *Binder) bindTryStatement(node *ast.Node) {
	// We conservatively assume that *any* code in the try block can cause an exception, but we only need
	// to track code that causes mutations (because only mutations widen the possible control flow type of
	// a variable). The exceptionLabel is the target label for control flows that result from exceptions.
	// We add all mutation flow nodes as antecedents of this label such that we can analyze them as possible
	// antecedents of the start of catch or finally blocks. Furthermore, we add the current control flow to
	// represent exceptions that occur before any mutations.
	stmt := node.AsTryStatement()
	saveReturnTarget := b.currentReturnTarget
	saveExceptionTarget := b.currentExceptionTarget
	normalExitLabel := b.createBranchLabel()
	returnLabel := b.createBranchLabel()
	exceptionLabel := b.createBranchLabel()
	if stmt.FinallyBlock != nil {
		b.currentReturnTarget = returnLabel
	}
	b.addAntecedent(exceptionLabel, b.currentFlow)
	b.currentExceptionTarget = exceptionLabel
	b.bind(stmt.TryBlock)
	b.addAntecedent(normalExitLabel, b.currentFlow)
	if stmt.CatchClause != nil {
		// Start of catch clause is the target of exceptions from try block.
		b.currentFlow = b.finishFlowLabel(exceptionLabel)
		// The currentExceptionTarget now represents control flows from exceptions in the catch clause.
		// Effectively, in a try-catch-finally, if an exception occurs in the try block, the catch block
		// acts like a second try block.
		exceptionLabel = b.createBranchLabel()
		b.addAntecedent(exceptionLabel, b.currentFlow)
		b.currentExceptionTarget = exceptionLabel
		b.bind(stmt.CatchClause)
		b.addAntecedent(normalExitLabel, b.currentFlow)
	}
	b.currentReturnTarget = saveReturnTarget
	b.currentExceptionTarget = saveExceptionTarget
	if stmt.FinallyBlock != nil {
		// Possible ways control can reach the finally block:
		// 1) Normal completion of try block of a try-finally or try-catch-finally
		// 2) Normal completion of catch block (following exception in try block) of a try-catch-finally
		// 3) Return in try or catch block of a try-finally or try-catch-finally
		// 4) Exception in try block of a try-finally
		// 5) Exception in catch block of a try-catch-finally
		// When analyzing a control flow graph that starts inside a finally block we want to consider all
		// five possibilities above. However, when analyzing a control flow graph that starts outside (past)
		// the finally block, we only want to consider the first two (if we're past a finally block then it
		// must have completed normally). Likewise, when analyzing a control flow graph from return statements
		// in try or catch blocks in an IIFE, we only want to consider the third. To make this possible, we
		// inject a ReduceLabel node into the control flow graph. This node contains an alternate reduced
		// set of antecedents for the pre-finally label. As control flow analysis passes by a ReduceLabel
		// node, the pre-finally label is temporarily switched to the reduced antecedent set.
		finallyLabel := b.createBranchLabel()
		finallyLabel.Antecedents = b.combineFlowLists(normalExitLabel.Antecedents, b.combineFlowLists(exceptionLabel.Antecedents, returnLabel.Antecedents))
		b.currentFlow = finallyLabel
		b.bind(stmt.FinallyBlock)
		if b.currentFlow.Flags&ast.FlowFlagsUnreachable != 0 {
			// If the end of the finally block is unreachable, the end of the entire try statement is unreachable.
			b.currentFlow = b.unreachableFlow
		} else {
			// If we have an IIFE return target and return statements in the try or catch blocks, add a control
			// flow that goes back through the finally block and back through only the return statements.
			if b.currentReturnTarget != nil && returnLabel.Antecedents != nil {
				b.addAntecedent(b.currentReturnTarget, b.createReduceLabel(finallyLabel, returnLabel.Antecedents, b.currentFlow))
			}
			// If we have an outer exception target (i.e. a containing try-finally or try-catch-finally), add a
			// control flow that goes back through the finally block and back through each possible exception source.
			if b.currentExceptionTarget != nil && exceptionLabel.Antecedents != nil {
				b.addAntecedent(b.currentExceptionTarget, b.createReduceLabel(finallyLabel, exceptionLabel.Antecedents, b.currentFlow))
			}
			// If the end of the finally block is reachable, but the end of the try and catch blocks are not,
			// convert the current flow to unreachable. For example, 'try { return 1; } finally { ... }' should
			// result in an unreachable current control flow.
			if normalExitLabel.Antecedents != nil {
				b.currentFlow = b.createReduceLabel(finallyLabel, normalExitLabel.Antecedents, b.currentFlow)
			} else {
				b.currentFlow = b.unreachableFlow
			}
		}
	} else {
		b.currentFlow = b.finishFlowLabel(normalExitLabel)
	}
}

func (b *Binder) bindSwitchStatement(node *ast.Node) {
	stmt := node.AsSwitchStatement()
	postSwitchLabel := b.createBranchLabel()
	b.bind(stmt.Expression)
	saveBreakTarget := b.currentBreakTarget
	savePreSwitchCaseFlow := b.preSwitchCaseFlow
	b.currentBreakTarget = postSwitchLabel
	b.preSwitchCaseFlow = b.currentFlow
	b.bind(stmt.CaseBlock)
	b.addAntecedent(postSwitchLabel, b.currentFlow)
	hasDefault := core.Some(stmt.CaseBlock.AsCaseBlock().Clauses.Nodes, func(c *ast.Node) bool {
		return c.Kind == ast.KindDefaultClause
	})
	if !hasDefault {
		b.addAntecedent(postSwitchLabel, b.createFlowSwitchClause(b.preSwitchCaseFlow, node, 0, 0))
	}
	b.currentBreakTarget = saveBreakTarget
	b.preSwitchCaseFlow = savePreSwitchCaseFlow
	b.currentFlow = b.finishFlowLabel(postSwitchLabel)
}

func (b *Binder) bindCaseBlock(node *ast.Node) {
	switchStatement := node.Parent
	clauses := node.AsCaseBlock().Clauses.Nodes
	isNarrowingSwitch := switchStatement.Expression().Kind == ast.KindTrueKeyword || isNarrowingExpression(switchStatement.Expression())
	var fallthroughFlow *ast.FlowNode = b.unreachableFlow
	for i := 0; i < len(clauses); i++ {
		clauseStart := i
		for len(clauses[i].AsCaseOrDefaultClause().Statements.Nodes) == 0 && i+1 < len(clauses) {
			if fallthroughFlow == b.unreachableFlow {
				b.currentFlow = b.preSwitchCaseFlow
			}
			b.bind(clauses[i])
			i++
		}
		preCaseLabel := b.createBranchLabel()
		preCaseFlow := b.preSwitchCaseFlow
		if isNarrowingSwitch {
			preCaseFlow = b.createFlowSwitchClause(b.preSwitchCaseFlow, switchStatement, clauseStart, i+1)
		}
		b.addAntecedent(preCaseLabel, preCaseFlow)
		b.addAntecedent(preCaseLabel, fallthroughFlow)
		b.currentFlow = b.finishFlowLabel(preCaseLabel)
		clause := clauses[i]
		b.bind(clause)
		fallthroughFlow = b.currentFlow
		if b.currentFlow.Flags&ast.FlowFlagsUnreachable == 0 && i != len(clauses)-1 && b.options.NoFallthroughCasesInSwitch == core.TSTrue {
			clause.AsCaseOrDefaultClause().FallthroughFlowNode = b.currentFlow
		}
	}
}

func (b *Binder) bindCaseOrDefaultClause(node *ast.Node) {
	clause := node.AsCaseOrDefaultClause()
	if clause.Expression != nil {
		saveCurrentFlow := b.currentFlow
		b.currentFlow = b.preSwitchCaseFlow
		b.bind(clause.Expression)
		b.currentFlow = saveCurrentFlow
	}
	b.bindEach(clause.Statements.Nodes)
}

func (b *Binder) bindExpressionStatement(node *ast.Node) {
	stmt := node.AsExpressionStatement()
	b.bind(stmt.Expression)
	b.maybeBindExpressionFlowIfCall(stmt.Expression)
}

func (b *Binder) maybeBindExpressionFlowIfCall(node *ast.Node) {
	// A top level or comma expression call expression with a dotted function name and at least one argument
	// is potentially an assertion and is therefore included in the control flow.
	if ast.IsCallExpression(node) {
		if node.Expression().Kind != ast.KindSuperKeyword && ast.IsDottedName(node.Expression()) {
			b.currentFlow = b.createFlowCall(b.currentFlow, node)
		}
	}
}

func (b *Binder) bindLabeledStatement(node *ast.Node) {
	stmt := node.AsLabeledStatement()
	postStatementLabel := b.createBranchLabel()
	b.activeLabelList = &ActiveLabel{
		next:           b.activeLabelList,
		name:           stmt.Label.AsIdentifier().Text,
		breakTarget:    postStatementLabel,
		continueTarget: nil,
		referenced:     false,
	}
	b.bind(stmt.Label)
	b.bind(stmt.Statement)
	if !b.activeLabelList.referenced && b.options.AllowUnusedLabels != core.TSTrue {
		b.errorOrSuggestionOnNode(unusedLabelIsError(b.options), stmt.Label, diagnostics.Unused_label)
	}
	b.activeLabelList = b.activeLabelList.next
	b.addAntecedent(postStatementLabel, b.currentFlow)
	b.currentFlow = b.finishFlowLabel(postStatementLabel)
}

func (b *Binder) bindPrefixUnaryExpressionFlow(node *ast.Node) {
	expr := node.AsPrefixUnaryExpression()
	if expr.Operator == ast.KindExclamationToken {
		saveTrueTarget := b.currentTrueTarget
		b.currentTrueTarget = b.currentFalseTarget
		b.currentFalseTarget = saveTrueTarget
		b.bindEachChild(node)
		b.currentFalseTarget = b.currentTrueTarget
		b.currentTrueTarget = saveTrueTarget
	} else {
		b.bindEachChild(node)
		if expr.Operator == ast.KindPlusPlusToken || expr.Operator == ast.KindMinusMinusToken {
			b.bindAssignmentTargetFlow(expr.Operand)
		}
	}
}

func (b *Binder) bindPostfixUnaryExpressionFlow(node *ast.Node) {
	expr := node.AsPostfixUnaryExpression()
	b.bindEachChild(node)
	if expr.Operator == ast.KindPlusPlusToken || expr.Operator == ast.KindMinusMinusToken {
		b.bindAssignmentTargetFlow(expr.Operand)
	}
}

func (b *Binder) bindDestructuringAssignmentFlow(node *ast.Node) {
	expr := node.AsBinaryExpression()
	if b.inAssignmentPattern {
		b.inAssignmentPattern = false
		b.bind(expr.OperatorToken)
		b.bind(expr.Right)
		b.inAssignmentPattern = true
		b.bind(expr.Left)
	} else {
		b.inAssignmentPattern = true
		b.bind(expr.Left)
		b.inAssignmentPattern = false
		b.bind(expr.OperatorToken)
		b.bind(expr.Right)
	}
	b.bindAssignmentTargetFlow(expr.Left)
}

func (b *Binder) bindBinaryExpressionFlow(node *ast.Node) {
	expr := node.AsBinaryExpression()
	operator := expr.OperatorToken.Kind
	if ast.IsLogicalOrCoalescingBinaryOperator(operator) || ast.IsLogicalOrCoalescingAssignmentOperator(operator) {
		if isTopLevelLogicalExpression(node) {
			postExpressionLabel := b.createBranchLabel()
			saveCurrentFlow := b.currentFlow
			saveHasFlowEffects := b.hasFlowEffects
			b.hasFlowEffects = false
			b.bindLogicalLikeExpression(node, postExpressionLabel, postExpressionLabel)
			if b.hasFlowEffects {
				b.currentFlow = b.finishFlowLabel(postExpressionLabel)
			} else {
				b.currentFlow = saveCurrentFlow
			}
			b.hasFlowEffects = b.hasFlowEffects || saveHasFlowEffects
		} else {
			b.bindLogicalLikeExpression(node, b.currentTrueTarget, b.currentFalseTarget)
		}
	} else {
		b.bind(expr.Left)
		if operator == ast.KindCommaToken {
			b.maybeBindExpressionFlowIfCall(node)
		}
		b.bind(expr.OperatorToken)
		b.bind(expr.Right)
		if operator == ast.KindCommaToken {
			b.maybeBindExpressionFlowIfCall(node)
		}
		if ast.IsAssignmentOperator(operator) && !ast.IsAssignmentTarget(node) {
			b.bindAssignmentTargetFlow(expr.Left)
			if operator == ast.KindEqualsToken && expr.Left.Kind == ast.KindElementAccessExpression {
				elementAccess := expr.Left.AsElementAccessExpression()
				if isNarrowableOperand(elementAccess.Expression) {
					b.currentFlow = b.createFlowMutation(ast.FlowFlagsArrayMutation, b.currentFlow, node)
				}
			}
		}
	}
}

func (b *Binder) bindLogicalLikeExpression(node *ast.Node, trueTarget *ast.FlowLabel, falseTarget *ast.FlowLabel) {
	expr := node.AsBinaryExpression()
	preRightLabel := b.createBranchLabel()
	if expr.OperatorToken.Kind == ast.KindAmpersandAmpersandToken || expr.OperatorToken.Kind == ast.KindAmpersandAmpersandEqualsToken {
		b.bindCondition(expr.Left, preRightLabel, falseTarget)
	} else {
		b.bindCondition(expr.Left, trueTarget, preRightLabel)
	}
	b.currentFlow = b.finishFlowLabel(preRightLabel)
	b.bind(expr.OperatorToken)
	if ast.IsLogicalOrCoalescingAssignmentOperator(expr.OperatorToken.Kind) {
		b.doWithConditionalBranches((*Binder).bind, expr.Right, trueTarget, falseTarget)
		b.bindAssignmentTargetFlow(expr.Left)
		b.addAntecedent(trueTarget, b.createFlowCondition(ast.FlowFlagsTrueCondition, b.currentFlow, node))
		b.addAntecedent(falseTarget, b.createFlowCondition(ast.FlowFlagsFalseCondition, b.currentFlow, node))
	} else {
		b.bindCondition(expr.Right, trueTarget, falseTarget)
	}
}

func (b *Binder) bindDeleteExpressionFlow(node *ast.Node) {
	expr := node.AsDeleteExpression()
	b.bindEachChild(node)
	if expr.Expression.Kind == ast.KindPropertyAccessExpression {
		b.bindAssignmentTargetFlow(expr.Expression)
	}
}

func (b *Binder) bindConditionalExpressionFlow(node *ast.Node) {
	expr := node.AsConditionalExpression()
	trueLabel := b.createBranchLabel()
	falseLabel := b.createBranchLabel()
	postExpressionLabel := b.createBranchLabel()
	saveCurrentFlow := b.currentFlow
	saveHasFlowEffects := b.hasFlowEffects
	b.hasFlowEffects = false
	b.bindCondition(expr.Condition, trueLabel, falseLabel)
	b.currentFlow = b.finishFlowLabel(trueLabel)
	b.bind(expr.QuestionToken)
	b.bind(expr.WhenTrue)
	b.addAntecedent(postExpressionLabel, b.currentFlow)
	b.currentFlow = b.finishFlowLabel(falseLabel)
	b.bind(expr.ColonToken)
	b.bind(expr.WhenFalse)
	b.addAntecedent(postExpressionLabel, b.currentFlow)
	if b.hasFlowEffects {
		b.currentFlow = b.finishFlowLabel(postExpressionLabel)
	} else {
		b.currentFlow = saveCurrentFlow
	}
	b.hasFlowEffects = b.hasFlowEffects || saveHasFlowEffects
}

func (b *Binder) bindVariableDeclarationFlow(node *ast.Node) {
	b.bindEachChild(node)
	if node.AsVariableDeclaration().Initializer != nil || ast.IsForInOrOfStatement(node.Parent.Parent) {
		b.bindInitializedVariableFlow(node)
	}
}

func (b *Binder) bindInitializedVariableFlow(node *ast.Node) {
	var name *ast.Node
	switch node.Kind {
	case ast.KindVariableDeclaration:
		name = node.AsVariableDeclaration().Name()
	case ast.KindBindingElement:
		name = node.AsBindingElement().Name()
	}
	if name != nil && ast.IsBindingPattern(name) {
		for _, child := range name.AsBindingPattern().Elements.Nodes {
			b.bindInitializedVariableFlow(child)
		}
	} else {
		b.currentFlow = b.createFlowMutation(ast.FlowFlagsAssignment, b.currentFlow, node)
	}
}

func (b *Binder) bindAccessExpressionFlow(node *ast.Node) {
	if ast.IsOptionalChain(node) {
		b.bindOptionalChainFlow(node)
	} else {
		b.bindEachChild(node)
	}
}

func (b *Binder) bindOptionalChainFlow(node *ast.Node) {
	if isTopLevelLogicalExpression(node) {
		postExpressionLabel := b.createBranchLabel()
		saveCurrentFlow := b.currentFlow
		saveHasFlowEffects := b.hasFlowEffects
		b.bindOptionalChain(node, postExpressionLabel, postExpressionLabel)
		if b.hasFlowEffects {
			b.currentFlow = b.finishFlowLabel(postExpressionLabel)
		} else {
			b.currentFlow = saveCurrentFlow
		}
		b.hasFlowEffects = b.hasFlowEffects || saveHasFlowEffects
	} else {
		b.bindOptionalChain(node, b.currentTrueTarget, b.currentFalseTarget)
	}
}

func (b *Binder) bindOptionalChain(node *ast.Node, trueTarget *ast.FlowLabel, falseTarget *ast.FlowLabel) {
	// For an optional chain, we emulate the behavior of a logical expression:
	//
	// a?.b         -> a && a.b
	// a?.b.c       -> a && a.b.c
	// a?.b?.c      -> a && a.b && a.b.c
	// a?.[x = 1]   -> a && a[x = 1]
	//
	// To do this we descend through the chain until we reach the root of a chain (the expression with a `?.`)
	// and build it's CFA graph as if it were the first condition (`a && ...`). Then we bind the rest
	// of the node as part of the "true" branch, and continue to do so as we ascend back up to the outermost
	// chain node. We then treat the entire node as the right side of the expression.
	var preChainLabel *ast.FlowLabel
	if ast.IsOptionalChainRoot(node) {
		preChainLabel = b.createBranchLabel()
	}
	b.bindOptionalExpression(node.Expression(), core.IfElse(preChainLabel != nil, preChainLabel, trueTarget), falseTarget)
	if preChainLabel != nil {
		b.currentFlow = b.finishFlowLabel(preChainLabel)
	}
	b.doWithConditionalBranches((*Binder).bindOptionalChainRest, node, trueTarget, falseTarget)
	if ast.IsOutermostOptionalChain(node) {
		b.addAntecedent(trueTarget, b.createFlowCondition(ast.FlowFlagsTrueCondition, b.currentFlow, node))
		b.addAntecedent(falseTarget, b.createFlowCondition(ast.FlowFlagsFalseCondition, b.currentFlow, node))
	}
}

func (b *Binder) bindOptionalExpression(node *ast.Node, trueTarget *ast.FlowLabel, falseTarget *ast.FlowLabel) {
	b.doWithConditionalBranches((*Binder).bind, node, trueTarget, falseTarget)
	if !ast.IsOptionalChain(node) || ast.IsOutermostOptionalChain(node) {
		b.addAntecedent(trueTarget, b.createFlowCondition(ast.FlowFlagsTrueCondition, b.currentFlow, node))
		b.addAntecedent(falseTarget, b.createFlowCondition(ast.FlowFlagsFalseCondition, b.currentFlow, node))
	}
}

func (b *Binder) bindOptionalChainRest(node *ast.Node) bool {
	switch node.Kind {
	case ast.KindPropertyAccessExpression:
		b.bind(node.AsPropertyAccessExpression().QuestionDotToken)
		b.bind(node.AsPropertyAccessExpression().Name())
	case ast.KindElementAccessExpression:
		b.bind(node.AsElementAccessExpression().QuestionDotToken)
		b.bind(node.AsElementAccessExpression().ArgumentExpression)
	case ast.KindCallExpression:
		b.bind(node.AsCallExpression().QuestionDotToken)
		b.bindNodeList(node.AsCallExpression().TypeArguments)
		b.bindEach(node.AsCallExpression().Arguments.Nodes)
	}
	return false
}

func (b *Binder) bindCallExpressionFlow(node *ast.Node) {
	call := node.AsCallExpression()
	if ast.IsOptionalChain(node) {
		b.bindOptionalChainFlow(node)
	} else {
		// If the target of the call expression is a function expression or arrow function we have
		// an immediately invoked function expression (IIFE). Initialize the flowNode property to
		// the current control flow (which includes evaluation of the IIFE arguments).
		expr := ast.SkipParentheses(call.Expression)
		if expr.Kind == ast.KindFunctionExpression || expr.Kind == ast.KindArrowFunction {
			b.bindNodeList(call.TypeArguments)
			b.bindEach(call.Arguments.Nodes)
			b.bind(call.Expression)
		} else {
			b.bindEachChild(node)
			if call.Expression.Kind == ast.KindSuperKeyword {
				b.currentFlow = b.createFlowCall(b.currentFlow, node)
			}
		}
	}
	if ast.IsPropertyAccessExpression(call.Expression) {
		access := call.Expression.AsPropertyAccessExpression()
		if ast.IsIdentifier(access.Name()) && isNarrowableOperand(access.Expression) && ast.IsPushOrUnshiftIdentifier(access.Name()) {
			b.currentFlow = b.createFlowMutation(ast.FlowFlagsArrayMutation, b.currentFlow, node)
		}
	}
}

func (b *Binder) bindNonNullExpressionFlow(node *ast.Node) {
	if ast.IsOptionalChain(node) {
		b.bindOptionalChainFlow(node)
	} else {
		b.bindEachChild(node)
	}
}

func (b *Binder) bindBindingElementFlow(node *ast.Node) {
	// When evaluating a binding pattern, the initializer is evaluated before the binding pattern, per:
	// - https://tc39.es/ecma262/#sec-destructuring-binding-patterns-runtime-semantics-iteratorbindinginitialization
	//   - `BindingElement: BindingPattern Initializer?`
	// - https://tc39.es/ecma262/#sec-runtime-semantics-keyedbindinginitialization
	//   - `BindingElement: BindingPattern Initializer?`
	elem := node.AsBindingElement()
	b.bind(elem.DotDotDotToken)
	b.bind(elem.PropertyName)
	b.bindInitializer(elem.Initializer)
	b.bind(elem.Name())
}

func (b *Binder) bindParameterFlow(node *ast.Node) {
	param := node.AsParameterDeclaration()
	b.bindModifiers(param.Modifiers())
	b.bind(param.DotDotDotToken)
	b.bind(param.QuestionToken)
	b.bind(param.Type)
	b.bindInitializer(param.Initializer)
	b.bind(param.Name())
}

// a BindingElement/Parameter does not have side effects if initializers are not evaluated and used. (see GH#49759)
func (b *Binder) bindInitializer(node *ast.Node) {
	if node == nil {
		return
	}
	entryFlow := b.currentFlow
	b.bind(node)
	if entryFlow == b.unreachableFlow || entryFlow == b.currentFlow {
		return
	}
	exitFlow := b.createBranchLabel()
	b.addAntecedent(exitFlow, entryFlow)
	b.addAntecedent(exitFlow, b.currentFlow)
	b.currentFlow = b.finishFlowLabel(exitFlow)
}

func isEnumDeclarationWithPreservedEmit(node *ast.Node, options *core.SourceFileAffectingCompilerOptions) bool {
	return node.Kind == ast.KindEnumDeclaration && (!ast.IsEnumConst(node) || options.ShouldPreserveConstEnums)
}

func setFlowNode(node *ast.Node, flowNode *ast.FlowNode) {
	data := node.FlowNodeData()
	if data != nil {
		data.FlowNode = flowNode
	}
}

func setReturnFlowNode(node *ast.Node, returnFlowNode *ast.FlowNode) {
	switch node.Kind {
	case ast.KindConstructor:
		node.AsConstructorDeclaration().ReturnFlowNode = returnFlowNode
	case ast.KindFunctionDeclaration:
		node.AsFunctionDeclaration().ReturnFlowNode = returnFlowNode
	case ast.KindFunctionExpression:
		node.AsFunctionExpression().ReturnFlowNode = returnFlowNode
	case ast.KindClassStaticBlockDeclaration:
		node.AsClassStaticBlockDeclaration().ReturnFlowNode = returnFlowNode
	}
}

func isGeneratorFunctionExpression(node *ast.Node) bool {
	return ast.IsFunctionExpression(node) && node.AsFunctionExpression().AsteriskToken != nil
}

func (b *Binder) addToContainerChain(next *ast.Node) {
	if b.lastContainer != nil {
		b.lastContainer.LocalsContainerData().NextContainer = next
	}
	b.lastContainer = next
}

func (b *Binder) addDeclarationToSymbol(symbol *ast.Symbol, node *ast.Node, symbolFlags ast.SymbolFlags) {
	symbol.Flags |= symbolFlags
	node.DeclarationData().Symbol = symbol
	if symbol.Declarations == nil {
		symbol.Declarations = b.newSingleDeclaration(node)
	} else {
		symbol.Declarations = core.AppendIfUnique(symbol.Declarations, node)
	}
	// On merge of const enum module with class or function, reset const enum only flag (namespaces will already recalculate)
	if symbol.Flags&ast.SymbolFlagsConstEnumOnlyModule != 0 && symbol.Flags&(ast.SymbolFlagsFunction|ast.SymbolFlagsClass|ast.SymbolFlagsRegularEnum) != 0 {
		symbol.Flags &^= ast.SymbolFlagsConstEnumOnlyModule
	}
	if symbolFlags&ast.SymbolFlagsValue != 0 {
		SetValueDeclaration(symbol, node)
	}
}

func SetValueDeclaration(symbol *ast.Symbol, node *ast.Node) {
	valueDeclaration := symbol.ValueDeclaration
	if valueDeclaration == nil ||
		isAssignmentDeclaration(valueDeclaration) && !isAssignmentDeclaration(node) ||
		valueDeclaration.Kind != node.Kind && isEffectiveModuleDeclaration(valueDeclaration) {
		// Non-assignment declarations take precedence over assignment declarations and
		// non-namespace declarations take precedence over namespace declarations.
		symbol.ValueDeclaration = node
	}
}

/**
 * Declares a Symbol for the node and adds it to symbols. Reports errors for conflicting identifier names.
 * @param symbolTable - The symbol table which node will be added to.
 * @param parent - node's parent declaration.
 * @param node - The declaration to be added to the symbol table
 * @param includes - The SymbolFlags that node has in addition to its declaration type (eg: export, ambient, etc.)
 * @param excludes - The flags which node cannot be declared alongside in a symbol table. Used to report forbidden declarations.
 */

func GetContainerFlags(node *ast.Node) ContainerFlags {
	switch node.Kind {
	case ast.KindClassExpression, ast.KindClassDeclaration, ast.KindEnumDeclaration, ast.KindObjectLiteralExpression, ast.KindTypeLiteral,
		ast.KindJSDocTypeLiteral, ast.KindJsxAttributes:
		return ContainerFlagsIsContainer
	case ast.KindInterfaceDeclaration:
		return ContainerFlagsIsContainer | ContainerFlagsIsInterface
	case ast.KindModuleDeclaration, ast.KindTypeAliasDeclaration, ast.KindJSTypeAliasDeclaration, ast.KindMappedType, ast.KindIndexSignature:
		return ContainerFlagsIsContainer | ContainerFlagsHasLocals
	case ast.KindSourceFile:
		return ContainerFlagsIsContainer | ContainerFlagsIsControlFlowContainer | ContainerFlagsHasLocals
	case ast.KindGetAccessor, ast.KindSetAccessor, ast.KindMethodDeclaration:
		if ast.IsObjectLiteralOrClassExpressionMethodOrAccessor(node) {
			return ContainerFlagsIsContainer | ContainerFlagsIsControlFlowContainer | ContainerFlagsHasLocals | ContainerFlagsIsFunctionLike | ContainerFlagsIsObjectLiteralOrClassExpressionMethodOrAccessor
		}
		fallthrough
	case ast.KindConstructor, ast.KindFunctionDeclaration, ast.KindMethodSignature, ast.KindCallSignature, ast.KindJSDocSignature,
		ast.KindFunctionType, ast.KindConstructSignature, ast.KindConstructorType, ast.KindClassStaticBlockDeclaration:
		return ContainerFlagsIsContainer | ContainerFlagsIsControlFlowContainer | ContainerFlagsHasLocals | ContainerFlagsIsFunctionLike
	case ast.KindFunctionExpression, ast.KindArrowFunction:
		return ContainerFlagsIsContainer | ContainerFlagsIsControlFlowContainer | ContainerFlagsHasLocals | ContainerFlagsIsFunctionLike | ContainerFlagsIsFunctionExpression
	case ast.KindModuleBlock:
		return ContainerFlagsIsControlFlowContainer
	case ast.KindPropertyDeclaration:
		if node.AsPropertyDeclaration().Initializer != nil {
			return ContainerFlagsIsControlFlowContainer
		} else {
			return ContainerFlagsNone
		}
	case ast.KindCatchClause, ast.KindForStatement, ast.KindForInStatement, ast.KindForOfStatement, ast.KindCaseBlock:
		return ContainerFlagsIsBlockScopedContainer | ContainerFlagsHasLocals
	case ast.KindBlock:
		if ast.IsFunctionLike(node.Parent) || ast.IsClassStaticBlockDeclaration(node.Parent) {
			return ContainerFlagsNone
		} else {
			return ContainerFlagsIsBlockScopedContainer | ContainerFlagsHasLocals
		}
	}
	return ContainerFlagsNone
}

func isNarrowingExpression(expr *ast.Node) bool {
	switch expr.Kind {
	case ast.KindIdentifier, ast.KindThisKeyword:
		return true
	case ast.KindPropertyAccessExpression, ast.KindElementAccessExpression:
		return containsNarrowableReference(expr)
	case ast.KindCallExpression:
		return hasNarrowableArgument(expr)
	case ast.KindParenthesizedExpression:
		// if isJSDocTypeAssertion(expr) {
		// 	return false
		// }
		return isNarrowingExpression(expr.AsParenthesizedExpression().Expression)
	case ast.KindNonNullExpression:
		return isNarrowingExpression(expr.AsNonNullExpression().Expression)
	case ast.KindBinaryExpression:
		return isNarrowingBinaryExpression(expr.AsBinaryExpression())
	case ast.KindPrefixUnaryExpression:
		return expr.AsPrefixUnaryExpression().Operator == ast.KindExclamationToken && isNarrowingExpression(expr.AsPrefixUnaryExpression().Operand)
	case ast.KindTypeOfExpression:
		return isNarrowingExpression(expr.AsTypeOfExpression().Expression)
	}
	return false
}

func containsNarrowableReference(expr *ast.Node) bool {
	if isNarrowableReference(expr) {
		return true
	}
	if expr.Flags&ast.NodeFlagsOptionalChain != 0 {
		switch expr.Kind {
		case ast.KindPropertyAccessExpression:
			return containsNarrowableReference(expr.AsPropertyAccessExpression().Expression)
		case ast.KindElementAccessExpression:
			return containsNarrowableReference(expr.AsElementAccessExpression().Expression)
		case ast.KindCallExpression:
			return containsNarrowableReference(expr.AsCallExpression().Expression)
		case ast.KindNonNullExpression:
			return containsNarrowableReference(expr.AsNonNullExpression().Expression)
		}
	}
	return false
}

func isNarrowableReference(node *ast.Node) bool {
	switch node.Kind {
	case ast.KindIdentifier, ast.KindThisKeyword, ast.KindSuperKeyword, ast.KindMetaProperty:
		return true
	case ast.KindPropertyAccessExpression:
		return isNarrowableReference(node.AsPropertyAccessExpression().Expression)
	case ast.KindParenthesizedExpression:
		return isNarrowableReference(node.AsParenthesizedExpression().Expression)
	case ast.KindNonNullExpression:
		return isNarrowableReference(node.AsNonNullExpression().Expression)
	case ast.KindElementAccessExpression:
		expr := node.AsElementAccessExpression()
		return ast.IsStringOrNumericLiteralLike(expr.ArgumentExpression) ||
			ast.IsEntityNameExpression(expr.ArgumentExpression) && isNarrowableReference(expr.Expression)
	case ast.KindBinaryExpression:
		expr := node.AsBinaryExpression()
		return expr.OperatorToken.Kind == ast.KindCommaToken && isNarrowableReference(expr.Right) ||
			ast.IsAssignmentOperator(expr.OperatorToken.Kind) && ast.IsLeftHandSideExpression(expr.Left)
	}
	return false
}

func hasNarrowableArgument(expr *ast.Node) bool {
	call := expr.AsCallExpression()
	for _, argument := range call.Arguments.Nodes {
		if containsNarrowableReference(argument) {
			return true
		}
	}
	if ast.IsPropertyAccessExpression(call.Expression) {
		if containsNarrowableReference(call.Expression.AsPropertyAccessExpression().Expression) {
			return true
		}
	}
	return false
}

func isNarrowingBinaryExpression(expr *ast.BinaryExpression) bool {
	switch expr.OperatorToken.Kind {
	case ast.KindEqualsToken, ast.KindBarBarEqualsToken, ast.KindAmpersandAmpersandEqualsToken, ast.KindQuestionQuestionEqualsToken:
		return containsNarrowableReference(expr.Left)
	case ast.KindEqualsEqualsToken, ast.KindExclamationEqualsToken, ast.KindEqualsEqualsEqualsToken, ast.KindExclamationEqualsEqualsToken:
		return isNarrowableOperand(expr.Left) || isNarrowableOperand(expr.Right) ||
			isNarrowingTypeOfOperands(expr.Right, expr.Left) || isNarrowingTypeOfOperands(expr.Left, expr.Right) ||
			(ast.IsBooleanLiteral(expr.Right) && isNarrowingExpression(expr.Left) || ast.IsBooleanLiteral(expr.Left) && isNarrowingExpression(expr.Right))
	case ast.KindInstanceOfKeyword:
		return isNarrowableOperand(expr.Left)
	case ast.KindInKeyword:
		return isNarrowingExpression(expr.Right)
	case ast.KindCommaToken:
		return isNarrowingExpression(expr.Right)
	}
	return false
}

func isNarrowableOperand(expr *ast.Node) bool {
	switch expr.Kind {
	case ast.KindParenthesizedExpression:
		return isNarrowableOperand(expr.AsParenthesizedExpression().Expression)
	case ast.KindBinaryExpression:
		binary := expr.AsBinaryExpression()
		switch binary.OperatorToken.Kind {
		case ast.KindEqualsToken:
			return isNarrowableOperand(binary.Left)
		case ast.KindCommaToken:
			return isNarrowableOperand(binary.Right)
		}
	}
	return containsNarrowableReference(expr)
}

func isNarrowingTypeOfOperands(expr1 *ast.Node, expr2 *ast.Node) bool {
	return ast.IsTypeOfExpression(expr1) && isNarrowableOperand(expr1.AsTypeOfExpression().Expression) && ast.IsStringLiteralLike(expr2)
}

func (b *Binder) errorOnNode(node *ast.Node, message *diagnostics.Message, args ...any) {
	b.addDiagnostic(b.createDiagnosticForNode(node, message, args...))
}

func (b *Binder) errorOnFirstToken(node *ast.Node, message *diagnostics.Message, args ...any) {
	span := scanner.GetRangeOfTokenAtPosition(b.file, node.Pos())
	b.addDiagnostic(ast.NewDiagnostic(b.file, span, message, args...))
}

func (b *Binder) errorOrSuggestionOnNode(isError bool, node *ast.Node, message *diagnostics.Message) {
	b.errorOrSuggestionOnRange(isError, node, node, message)
}

func (b *Binder) errorOrSuggestionOnRange(isError bool, startNode *ast.Node, endNode *ast.Node, message *diagnostics.Message) {
	textRange := core.NewTextRange(scanner.GetRangeOfTokenAtPosition(b.file, startNode.Pos()).Pos(), endNode.End())
	diagnostic := ast.NewDiagnostic(b.file, textRange, message)
	if isError {
		b.addDiagnostic(diagnostic)
	} else {
		diagnostic.SetCategory(diagnostics.CategorySuggestion)
		b.file.BindSuggestionDiagnostics = append(b.file.BindSuggestionDiagnostics, diagnostic)
	}
}

// Inside the binder, we may create a diagnostic for an as-yet unbound node (with potentially no parent pointers, implying no accessible source file)
// If so, the node _must_ be in the current file (as that's the only way anything could have traversed to it to yield it as the error node)
// This version of `createDiagnosticForNode` uses the binder's context to account for this, and always yields correct diagnostics even in these situations.
func (b *Binder) createDiagnosticForNode(node *ast.Node, message *diagnostics.Message, args ...any) *ast.Diagnostic {
	return ast.NewDiagnostic(b.file, GetErrorRangeForNode(b.file, node), message, args...)
}

func (b *Binder) addDiagnostic(diagnostic *ast.Diagnostic) {
	b.file.SetBindDiagnostics(append(b.file.BindDiagnostics(), diagnostic))
}

func setParent(child *ast.Node, parent *ast.Node) {
	if child != nil {
		child.Parent = parent
	}
}

func isSignedNumericLiteral(node *ast.Node) bool {
	if node.Kind == ast.KindPrefixUnaryExpression {
		node := node.AsPrefixUnaryExpression()
		return (node.Operator == ast.KindPlusToken || node.Operator == ast.KindMinusToken) && ast.IsNumericLiteral(node.Operand)
	}
	return false
}

func getOptionalSymbolFlagForNode(node *ast.Node) ast.SymbolFlags {
	postfixToken := getPostfixTokenFromNode(node)
	return core.IfElse(postfixToken != nil && postfixToken.Kind == ast.KindQuestionToken, ast.SymbolFlagsOptional, ast.SymbolFlagsNone)
}

func getPostfixTokenFromNode(node *ast.Node) *ast.Node {
	switch node.Kind {
	case ast.KindPropertyDeclaration:
		return node.AsPropertyDeclaration().PostfixToken
	case ast.KindPropertySignature:
		return node.AsPropertySignatureDeclaration().PostfixToken
	case ast.KindMethodDeclaration:
		return node.AsMethodDeclaration().PostfixToken
	case ast.KindMethodSignature:
		return node.AsMethodSignatureDeclaration().PostfixToken
	}
	panic("Unhandled case in getPostfixTokenFromNode")
}

func isAsyncFunction(node *ast.Node) bool {
	switch node.Kind {
	case ast.KindFunctionDeclaration, ast.KindFunctionExpression, ast.KindArrowFunction, ast.KindMethodDeclaration:
		data := node.BodyData()
		return data.Body != nil && data.AsteriskToken == nil && ast.HasSyntacticModifier(node, ast.ModifierFlagsAsync)
	}
	return false
}

func isFunctionSymbol(symbol *ast.Symbol) bool {
	d := symbol.ValueDeclaration
	if d != nil {
		if ast.IsFunctionDeclaration(d) {
			return true
		}
		if ast.IsVariableDeclaration(d) {
			varDecl := d.AsVariableDeclaration()
			if varDecl.Initializer != nil {
				return ast.IsFunctionLike(varDecl.Initializer)
			}
		}
	}
	return false
}

func unreachableCodeIsError(options *core.SourceFileAffectingCompilerOptions) bool {
	return options.AllowUnreachableCode == core.TSFalse
}

func unusedLabelIsError(options *core.SourceFileAffectingCompilerOptions) bool {
	return options.AllowUnusedLabels == core.TSFalse
}

func isStatementCondition(node *ast.Node) bool {
	switch node.Parent.Kind {
	case ast.KindIfStatement:
		return node.Parent.AsIfStatement().Expression == node
	case ast.KindWhileStatement:
		return node.Parent.AsWhileStatement().Expression == node
	case ast.KindDoStatement:
		return node.Parent.AsDoStatement().Expression == node
	case ast.KindForStatement:
		return node.Parent.AsForStatement().Condition == node
	case ast.KindConditionalExpression:
		return node.Parent.AsConditionalExpression().Condition == node
	}
	return false
}

func isTopLevelLogicalExpression(node *ast.Node) bool {
	for ast.IsParenthesizedExpression(node.Parent) || ast.IsPrefixUnaryExpression(node.Parent) && node.Parent.AsPrefixUnaryExpression().Operator == ast.KindExclamationToken {
		node = node.Parent
	}
	return !isStatementCondition(node) && !ast.IsLogicalExpression(node.Parent) && !(ast.IsOptionalChain(node.Parent) && node.Parent.Expression() == node)
}

func isAssignmentDeclaration(decl *ast.Node) bool {
	return ast.IsBinaryExpression(decl) || ast.IsAccessExpression(decl) || ast.IsIdentifier(decl) || ast.IsCallExpression(decl)
}

func isEffectiveModuleDeclaration(node *ast.Node) bool {
	return ast.IsModuleDeclaration(node) || ast.IsIdentifier(node)
}

func getErrorRangeForArrowFunction(sourceFile *ast.SourceFile, node *ast.Node) core.TextRange {
	pos := scanner.SkipTrivia(sourceFile.Text(), node.Pos())
	body := node.AsArrowFunction().Body
	if body != nil && body.Kind == ast.KindBlock {
		startLine, _ := scanner.GetLineAndCharacterOfPosition(sourceFile, body.Pos())
		endLine, _ := scanner.GetLineAndCharacterOfPosition(sourceFile, body.End())
		if startLine < endLine {
			// The arrow function spans multiple lines,
			// make the error span be the first line, inclusive.
			return core.NewTextRange(pos, scanner.GetEndLinePosition(sourceFile, startLine))
		}
	}
	return core.NewTextRange(pos, node.End())
}

func GetErrorRangeForNode(sourceFile *ast.SourceFile, node *ast.Node) core.TextRange {
	errorNode := node
	switch node.Kind {
	case ast.KindSourceFile:
		pos := scanner.SkipTrivia(sourceFile.Text(), 0)
		if pos == len(sourceFile.Text()) {
			return core.NewTextRange(0, 0)
		}
		return scanner.GetRangeOfTokenAtPosition(sourceFile, pos)
	// This list is a work in progress. Add missing node kinds to improve their error spans
	case ast.KindVariableDeclaration, ast.KindBindingElement, ast.KindClassDeclaration, ast.KindClassExpression, ast.KindInterfaceDeclaration,
		ast.KindModuleDeclaration, ast.KindEnumDeclaration, ast.KindEnumMember, ast.KindFunctionDeclaration, ast.KindFunctionExpression,
		ast.KindMethodDeclaration, ast.KindGetAccessor, ast.KindSetAccessor, ast.KindTypeAliasDeclaration, ast.KindJSTypeAliasDeclaration, ast.KindPropertyDeclaration,
		ast.KindPropertySignature, ast.KindNamespaceImport:
		errorNode = ast.GetNameOfDeclaration(node)
	case ast.KindArrowFunction:
		return getErrorRangeForArrowFunction(sourceFile, node)
	case ast.KindCaseClause, ast.KindDefaultClause:
		start := scanner.SkipTrivia(sourceFile.Text(), node.Pos())
		end := node.End()
		statements := node.AsCaseOrDefaultClause().Statements.Nodes
		if len(statements) != 0 {
			end = statements[0].Pos()
		}
		return core.NewTextRange(start, end)
	case ast.KindReturnStatement, ast.KindYieldExpression:
		pos := scanner.SkipTrivia(sourceFile.Text(), node.Pos())
		return scanner.GetRangeOfTokenAtPosition(sourceFile, pos)
	case ast.KindSatisfiesExpression:
		pos := scanner.SkipTrivia(sourceFile.Text(), node.AsSatisfiesExpression().Expression.End())
		return scanner.GetRangeOfTokenAtPosition(sourceFile, pos)
	case ast.KindConstructor:
		scanner := scanner.GetScannerForSourceFile(sourceFile, node.Pos())
		start := scanner.TokenStart()
		for scanner.Token() != ast.KindConstructorKeyword && scanner.Token() != ast.KindStringLiteral && scanner.Token() != ast.KindEndOfFile {
			scanner.Scan()
		}
		return core.NewTextRange(start, scanner.TokenEnd())
		// !!!
		// case KindJSDocSatisfiesTag:
		// 	pos := scanner.SkipTrivia(sourceFile.Text(), node.tagName.pos)
		// 	return scanner.GetRangeOfTokenAtPosition(sourceFile, pos)
	}
	if errorNode == nil {
		// If we don't have a better node, then just set the error on the first token of
		// construct.
		return scanner.GetRangeOfTokenAtPosition(sourceFile, node.Pos())
	}
	pos := errorNode.Pos()
	if !ast.NodeIsMissing(errorNode) && !ast.IsJsxText(errorNode) {
		pos = scanner.SkipTrivia(sourceFile.Text(), pos)
	}
	return core.NewTextRange(pos, errorNode.End())
}<|MERGE_RESOLUTION|>--- conflicted
+++ resolved
@@ -396,15 +396,9 @@
 	hasExportModifier := ast.GetCombinedModifierFlags(node)&ast.ModifierFlagsExport != 0
 	if symbolFlags&ast.SymbolFlagsAlias != 0 {
 		if node.Kind == ast.KindExportSpecifier || (node.Kind == ast.KindImportEqualsDeclaration && hasExportModifier) {
-<<<<<<< HEAD
-			return b.declareSymbol(getExports(b.container.Symbol()), b.container.Symbol(), node, symbolFlags, symbolExcludes)
-		}
-		return b.declareSymbol(getLocals(b.container), nil /*parent*/, node, symbolFlags, symbolExcludes)
-=======
-			return b.declareSymbol(ast.GetExports(container.Symbol()), container.Symbol(), node, symbolFlags, symbolExcludes)
-		}
-		return b.declareSymbol(ast.GetLocals(container), nil /*parent*/, node, symbolFlags, symbolExcludes)
->>>>>>> 52db4947
+			return b.declareSymbol(getExports(container.Symbol()), container.Symbol(), node, symbolFlags, symbolExcludes)
+		}
+		return b.declareSymbol(getLocals(container), nil /*parent*/, node, symbolFlags, symbolExcludes)
 	}
 	// Exported module members are given 2 symbols: A local symbol that is classified with an ExportValue flag,
 	// and an associated export symbol with all the correct flags set on it. There are 2 main reasons:
@@ -421,36 +415,21 @@
 	//       during global merging in the checker. Why? The only case when ambient module is permitted inside another module is module augmentation
 	//       and this case is specially handled. Module augmentations should only be merged with original module definition
 	//       and should never be merged directly with other augmentation, and the latter case would be possible if automatic merge is allowed.
-<<<<<<< HEAD
-	if !ast.IsAmbientModule(node) && (hasExportModifier || b.container.Flags&ast.NodeFlagsExportContext != 0) {
-		if !ast.IsLocalsContainer(b.container) || (ast.HasSyntacticModifier(node, ast.ModifierFlagsDefault) && b.getDeclarationName(node) == ast.InternalSymbolNameMissing) {
-			return b.declareSymbol(getExports(b.container.Symbol()), b.container.Symbol(), node, symbolFlags, symbolExcludes)
-=======
 	if !ast.IsAmbientModule(node) && (hasExportModifier || container.Flags&ast.NodeFlagsExportContext != 0) {
 		if !ast.IsLocalsContainer(container) || (ast.HasSyntacticModifier(node, ast.ModifierFlagsDefault) && b.getDeclarationName(node) == ast.InternalSymbolNameMissing) || ast.IsCommonJSExport(node) {
-			return b.declareSymbol(ast.GetExports(container.Symbol()), container.Symbol(), node, symbolFlags, symbolExcludes)
->>>>>>> 52db4947
+			return b.declareSymbol(getExports(container.Symbol()), container.Symbol(), node, symbolFlags, symbolExcludes)
 			// No local symbol for an unnamed default!
 		}
 		exportKind := ast.SymbolFlagsNone
 		if symbolFlags&ast.SymbolFlagsValue != 0 {
 			exportKind = ast.SymbolFlagsExportValue
 		}
-<<<<<<< HEAD
-		local := b.declareSymbol(getLocals(b.container), nil /*parent*/, node, exportKind, symbolExcludes)
-		local.ExportSymbol = b.declareSymbol(getExports(b.container.Symbol()), b.container.Symbol(), node, symbolFlags, symbolExcludes)
+		local := b.declareSymbol(getLocals(container), nil /*parent*/, node, exportKind, symbolExcludes)
+		local.ExportSymbol = b.declareSymbol(getExports(container.Symbol()), container.Symbol(), node, symbolFlags, symbolExcludes)
 		node.ExportableData().LocalSymbol = local
 		return local
 	}
-	return b.declareSymbol(getLocals(b.container), nil /*parent*/, node, symbolFlags, symbolExcludes)
-=======
-		local := b.declareSymbol(ast.GetLocals(container), nil /*parent*/, node, exportKind, symbolExcludes)
-		local.ExportSymbol = b.declareSymbol(ast.GetExports(container.Symbol()), container.Symbol(), node, symbolFlags, symbolExcludes)
-		node.ExportableData().LocalSymbol = local
-		return local
-	}
-	return b.declareSymbol(ast.GetLocals(container), nil /*parent*/, node, symbolFlags, symbolExcludes)
->>>>>>> 52db4947
+	return b.declareSymbol(getLocals(container), nil /*parent*/, node, symbolFlags, symbolExcludes)
 }
 
 func (b *Binder) declareClassMember(node *ast.Node, symbolFlags ast.SymbolFlags, symbolExcludes ast.SymbolFlags) *ast.Symbol {
@@ -915,13 +894,8 @@
 		}
 		// If there is an `export default x;` alias declaration, can't `export default` anything else.
 		// (In contrast, you can still have `export default function f() {}` and `export default interface I {}`.)
-<<<<<<< HEAD
-		symbol := b.declareSymbol(getExports(b.container.Symbol()), b.container.Symbol(), node, flags, ast.SymbolFlagsAll)
-		if node.AsExportAssignment().IsExportEquals {
-=======
-		symbol := b.declareSymbol(ast.GetExports(container.Symbol()), container.Symbol(), node, flags, ast.SymbolFlagsAll)
+		symbol := b.declareSymbol(getExports(container.Symbol()), container.Symbol(), node, flags, ast.SymbolFlagsAll)
 		if ast.IsJSExportAssignment(node) || node.AsExportAssignment().IsExportEquals {
->>>>>>> 52db4947
 			// Will be an error later, since the module already has other exports. Just make sure this has a valueDeclaration set.
 			SetValueDeclaration(symbol, node)
 		}
@@ -1101,9 +1075,9 @@
 		classSymbol := containingClass.Symbol()
 		var symbolTable ast.SymbolTable
 		if ast.IsStatic(thisContainer) {
-			symbolTable = ast.GetExports(containingClass.Symbol())
+			symbolTable = getExports(containingClass.Symbol())
 		} else {
-			symbolTable = ast.GetMembers(containingClass.Symbol())
+			symbolTable = getMembers(containingClass.Symbol())
 		}
 		if ast.HasDynamicName(node) {
 			b.declareSymbolEx(symbolTable, containingClass.Symbol(), node, ast.SymbolFlagsProperty, ast.SymbolFlagsNone, true /*isReplaceableByMethod*/, true /*isComputedName*/)
