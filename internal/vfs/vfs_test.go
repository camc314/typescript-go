package vfs_test

import (
	"encoding/binary"
	"testing"
	"testing/fstest"
	"unicode/utf16"

	"github.com/microsoft/typescript-go/internal/vfs"
	"github.com/microsoft/typescript-go/internal/vfs/vfstest"
	"gotest.tools/v3/assert"
)

<<<<<<< HEAD
func TestIOFS(t *testing.T) {
	t.Parallel()

	testfs := fstest.MapFS{
		"foo.ts": &fstest.MapFile{
			Data: []byte("hello, world"),
		},
		"dir1/file1.ts": &fstest.MapFile{
			Data: []byte("export const foo = 42;"),
		},
		"dir1/file2.ts": &fstest.MapFile{
			Data: []byte("export const foo = 42;"),
		},
		"dir2/file1.ts": &fstest.MapFile{
			Data: []byte("export const foo = 42;"),
		},
	}

	fs := vfs.FromIOFS(testfs, tspath.CaseSensitive)

	t.Run("ReadFile", func(t *testing.T) {
		t.Parallel()

		content, ok := fs.ReadFile("/foo.ts")
		assert.Assert(t, ok)
		assert.Equal(t, content, "hello, world")

		content, ok = fs.ReadFile("/does/not/exist.ts")
		assert.Assert(t, !ok)
		assert.Equal(t, content, "")
	})

	t.Run("ReadFileUnrooted", func(t *testing.T) {
		t.Parallel()

		testutil.AssertPanics(t, func() { fs.ReadFile("bar") }, `vfs: path "bar" is not absolute`)
	})

	t.Run("FileExists", func(t *testing.T) {
		t.Parallel()

		assert.Assert(t, fs.FileExists("/foo.ts"))
		assert.Assert(t, !fs.FileExists("/bar"))
	})

	t.Run("DirectoryExists", func(t *testing.T) {
		t.Parallel()

		assert.Assert(t, fs.DirectoryExists("/"))
		assert.Assert(t, fs.DirectoryExists("/dir1"))
		assert.Assert(t, fs.DirectoryExists("/dir1/"))
		assert.Assert(t, fs.DirectoryExists("/dir1/./"))
		assert.Assert(t, !fs.DirectoryExists("/bar"))
	})

	t.Run("GetDirectories", func(t *testing.T) {
		t.Parallel()

		dirs := fs.GetDirectories("/")
		slices.Sort(dirs)

		assert.DeepEqual(t, dirs, []string{"dir1", "dir2"})
	})

	t.Run("WalkDir", func(t *testing.T) {
		t.Parallel()

		var files []string
		err := fs.WalkDir("/", func(path string, d vfs.DirEntry, err error) error {
			if err != nil {
				return err
			}
			if !d.IsDir() {
				files = append(files, path)
			}
			return nil
		})
		assert.NilError(t, err)

		slices.Sort(files)

		assert.DeepEqual(t, files, []string{"/dir1/file1.ts", "/dir1/file2.ts", "/dir2/file1.ts", "/foo.ts"})
	})

	t.Run("WalkDirSkip", func(t *testing.T) {
		t.Parallel()

		var files []string
		err := fs.WalkDir("/", func(path string, d vfs.DirEntry, err error) error {
			if err != nil {
				return err
			}
			if !d.IsDir() {
				files = append(files, path)
			}

			if path == "/" {
				return nil
			}

			return vfs.SkipDir
		})
		assert.NilError(t, err)

		slices.Sort(files)

		assert.DeepEqual(t, files, []string{"/foo.ts"})
	})

	t.Run("Realpath", func(t *testing.T) {
		t.Parallel()

		realpath := fs.Realpath("/foo.ts")
		assert.Equal(t, realpath, "/foo.ts")
	})
}

=======
>>>>>>> 2f46c270
func TestVFSTestMapFS(t *testing.T) {
	t.Parallel()

	fs := vfstest.FromMapFS(fstest.MapFS{
		"foo.ts": &fstest.MapFile{
			Data: []byte("hello, world"),
		},
		"dir1/file1.ts": &fstest.MapFile{
			Data: []byte("export const foo = 42;"),
		},
		"dir1/file2.ts": &fstest.MapFile{
			Data: []byte("export const foo = 42;"),
		},
		"dir2/file1.ts": &fstest.MapFile{
			Data: []byte("export const foo = 42;"),
		},
	}, tspath.CaseInsensitive)

	t.Run("ReadFile", func(t *testing.T) {
		t.Parallel()

		content, ok := fs.ReadFile("/foo.ts")
		assert.Assert(t, ok)
		assert.Equal(t, content, "hello, world")

		content, ok = fs.ReadFile("/does/not/exist.ts")
		assert.Assert(t, !ok)
		assert.Equal(t, content, "")
	})

	t.Run("Realpath", func(t *testing.T) {
		t.Parallel()

		realpath := fs.Realpath("/foo.ts")
		assert.Equal(t, realpath, "/foo.ts")

		realpath = fs.Realpath("/Foo.ts")
		assert.Equal(t, realpath, "/foo.ts")

		realpath = fs.Realpath("/does/not/exist.ts")
		assert.Equal(t, realpath, "/does/not/exist.ts")
	})

	t.Run("UseCaseSensitiveFileNames", func(t *testing.T) {
		t.Parallel()

		assert.Assert(t, !fs.UseCaseSensitiveFileNames())
	})
}

func TestVFSTestMapFSWindows(t *testing.T) {
	t.Parallel()

	fs := vfstest.FromMapFS(fstest.MapFS{
		"c:/foo.ts": &fstest.MapFile{
			Data: []byte("hello, world"),
		},
		"c:/dir1/file1.ts": &fstest.MapFile{
			Data: []byte("export const foo = 42;"),
		},
		"c:/dir1/file2.ts": &fstest.MapFile{
			Data: []byte("export const foo = 42;"),
		},
		"c:/dir2/file1.ts": &fstest.MapFile{
			Data: []byte("export const foo = 42;"),
		},
	}, tspath.CaseInsensitive)

	t.Run("ReadFile", func(t *testing.T) {
		t.Parallel()

		content, ok := fs.ReadFile("c:/foo.ts")
		assert.Assert(t, ok)
		assert.Equal(t, content, "hello, world")

		content, ok = fs.ReadFile("c:/does/not/exist.ts")
		assert.Assert(t, !ok)
		assert.Equal(t, content, "")
	})

	t.Run("Realpath", func(t *testing.T) {
		t.Parallel()

		realpath := fs.Realpath("c:/foo.ts")
		assert.Equal(t, realpath, "c:/foo.ts")

		realpath = fs.Realpath("c:/Foo.ts")
		assert.Equal(t, realpath, "c:/foo.ts")

		realpath = fs.Realpath("c:/does/not/exist.ts")
		assert.Equal(t, realpath, "c:/does/not/exist.ts")
	})
}

func TestBOM(t *testing.T) {
	t.Parallel()

	const expected = "hello, world"

	tests := []struct {
		name  string
		order binary.ByteOrder
		bom   [2]byte
	}{
		{"BigEndian", binary.BigEndian, [2]byte{0xFE, 0xFF}},
		{"LittleEndian", binary.LittleEndian, [2]byte{0xFF, 0xFE}},
	}

	for _, tt := range tests {
		t.Run(tt.name, func(t *testing.T) {
			t.Parallel()

			var codePoints []uint16

			for _, r := range expected {
				codePoints = utf16.AppendRune(codePoints, r)
			}

			buf := tt.bom[:]

			for _, r := range codePoints {
				var err error
				buf, err = binary.Append(buf, tt.order, r)
				assert.NilError(t, err)
			}

			testfs := fstest.MapFS{
				"foo.ts": &fstest.MapFile{
					Data: buf,
				},
			}

			fs := vfs.FromIOFS(testfs, tspath.CaseSensitive)

			content, ok := fs.ReadFile("/foo.ts")
			assert.Assert(t, ok)
			assert.Equal(t, content, expected)
		})
	}

	t.Run("UTF8", func(t *testing.T) {
		t.Parallel()

		testfs := fstest.MapFS{
			"foo.ts": &fstest.MapFile{
				Data: []byte("\xEF\xBB\xBF" + expected),
			},
		}

		fs := vfs.FromIOFS(testfs, tspath.CaseSensitive)

		content, ok := fs.ReadFile("/foo.ts")
		assert.Assert(t, ok)
		assert.Equal(t, content, expected)
	})
}<|MERGE_RESOLUTION|>--- conflicted
+++ resolved
@@ -6,131 +6,12 @@
 	"testing/fstest"
 	"unicode/utf16"
 
+	"github.com/microsoft/typescript-go/internal/tspath"
 	"github.com/microsoft/typescript-go/internal/vfs"
 	"github.com/microsoft/typescript-go/internal/vfs/vfstest"
 	"gotest.tools/v3/assert"
 )
 
-<<<<<<< HEAD
-func TestIOFS(t *testing.T) {
-	t.Parallel()
-
-	testfs := fstest.MapFS{
-		"foo.ts": &fstest.MapFile{
-			Data: []byte("hello, world"),
-		},
-		"dir1/file1.ts": &fstest.MapFile{
-			Data: []byte("export const foo = 42;"),
-		},
-		"dir1/file2.ts": &fstest.MapFile{
-			Data: []byte("export const foo = 42;"),
-		},
-		"dir2/file1.ts": &fstest.MapFile{
-			Data: []byte("export const foo = 42;"),
-		},
-	}
-
-	fs := vfs.FromIOFS(testfs, tspath.CaseSensitive)
-
-	t.Run("ReadFile", func(t *testing.T) {
-		t.Parallel()
-
-		content, ok := fs.ReadFile("/foo.ts")
-		assert.Assert(t, ok)
-		assert.Equal(t, content, "hello, world")
-
-		content, ok = fs.ReadFile("/does/not/exist.ts")
-		assert.Assert(t, !ok)
-		assert.Equal(t, content, "")
-	})
-
-	t.Run("ReadFileUnrooted", func(t *testing.T) {
-		t.Parallel()
-
-		testutil.AssertPanics(t, func() { fs.ReadFile("bar") }, `vfs: path "bar" is not absolute`)
-	})
-
-	t.Run("FileExists", func(t *testing.T) {
-		t.Parallel()
-
-		assert.Assert(t, fs.FileExists("/foo.ts"))
-		assert.Assert(t, !fs.FileExists("/bar"))
-	})
-
-	t.Run("DirectoryExists", func(t *testing.T) {
-		t.Parallel()
-
-		assert.Assert(t, fs.DirectoryExists("/"))
-		assert.Assert(t, fs.DirectoryExists("/dir1"))
-		assert.Assert(t, fs.DirectoryExists("/dir1/"))
-		assert.Assert(t, fs.DirectoryExists("/dir1/./"))
-		assert.Assert(t, !fs.DirectoryExists("/bar"))
-	})
-
-	t.Run("GetDirectories", func(t *testing.T) {
-		t.Parallel()
-
-		dirs := fs.GetDirectories("/")
-		slices.Sort(dirs)
-
-		assert.DeepEqual(t, dirs, []string{"dir1", "dir2"})
-	})
-
-	t.Run("WalkDir", func(t *testing.T) {
-		t.Parallel()
-
-		var files []string
-		err := fs.WalkDir("/", func(path string, d vfs.DirEntry, err error) error {
-			if err != nil {
-				return err
-			}
-			if !d.IsDir() {
-				files = append(files, path)
-			}
-			return nil
-		})
-		assert.NilError(t, err)
-
-		slices.Sort(files)
-
-		assert.DeepEqual(t, files, []string{"/dir1/file1.ts", "/dir1/file2.ts", "/dir2/file1.ts", "/foo.ts"})
-	})
-
-	t.Run("WalkDirSkip", func(t *testing.T) {
-		t.Parallel()
-
-		var files []string
-		err := fs.WalkDir("/", func(path string, d vfs.DirEntry, err error) error {
-			if err != nil {
-				return err
-			}
-			if !d.IsDir() {
-				files = append(files, path)
-			}
-
-			if path == "/" {
-				return nil
-			}
-
-			return vfs.SkipDir
-		})
-		assert.NilError(t, err)
-
-		slices.Sort(files)
-
-		assert.DeepEqual(t, files, []string{"/foo.ts"})
-	})
-
-	t.Run("Realpath", func(t *testing.T) {
-		t.Parallel()
-
-		realpath := fs.Realpath("/foo.ts")
-		assert.Equal(t, realpath, "/foo.ts")
-	})
-}
-
-=======
->>>>>>> 2f46c270
 func TestVFSTestMapFS(t *testing.T) {
 	t.Parallel()
 
@@ -174,10 +55,10 @@
 		assert.Equal(t, realpath, "/does/not/exist.ts")
 	})
 
-	t.Run("UseCaseSensitiveFileNames", func(t *testing.T) {
+	t.Run("CaseSensitivity", func(t *testing.T) {
 		t.Parallel()
 
-		assert.Assert(t, !fs.UseCaseSensitiveFileNames())
+		assert.Assert(t, !fs.CaseSensitivity().IsCaseSensitive())
 	})
 }
 
