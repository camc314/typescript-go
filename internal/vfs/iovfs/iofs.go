package iovfs

import (
	"fmt"
	"io/fs"
	"strings"

	"github.com/microsoft/typescript-go/internal/stringutil"
	"github.com/microsoft/typescript-go/internal/tspath"
	"github.com/microsoft/typescript-go/internal/vfs"
	"github.com/microsoft/typescript-go/internal/vfs/internal"
)

type RealpathFS interface {
	fs.FS
	Realpath(path string) (string, error)
}

type WritableFS interface {
	fs.FS
	WriteFile(path string, data []byte, perm fs.FileMode) error
	MkdirAll(path string, perm fs.FileMode) error
	// Removes `path` and all its contents. Will return the first error it encounters.
	Remove(path string) error
}

// From creates a new FS from an [fs.FS].
//
// For paths like `c:/foo/bar`, fsys will be used as though it's rooted at `/` and the path is `/c:/foo/bar`.
//
// If the provided [fs.FS] implements [RealpathFS], it will be used to implement the Realpath method.
// If the provided [fs.FS] implements [WritableFS], it will be used to implement the WriteFile method.
//
// From does not actually handle case-insensitivity; ensure the passed in [fs.FS]
// respects case-insensitive file names if needed. Consider using [vfstest.FromMap] for testing.
func From(fsys fs.FS, caseSensitivity tspath.CaseSensitivity) vfs.FS {
	var realpath func(path string) (string, error)
	if fsys, ok := fsys.(RealpathFS); ok {
		realpath = func(path string) (string, error) {
			rest, hadSlash := strings.CutPrefix(path, "/")
			rp, err := fsys.Realpath(rest)
			if err != nil {
				return "", err
			}
			if hadSlash {
				return "/" + rp, nil
			}
			return rp, nil
		}
	} else {
		realpath = func(path string) (string, error) {
			return path, nil
		}
	}

	var writeFile func(path string, content string, writeByteOrderMark bool) error
	var mkdirAll func(path string) error
	var remove func(path string) error
	if fsys, ok := fsys.(WritableFS); ok {
		writeFile = func(path string, content string, writeByteOrderMark bool) error {
			rest, _ := strings.CutPrefix(path, "/")
			if writeByteOrderMark {
				// Strada uses \uFEFF because NodeJS requires it, but substitutes it with the correct BOM based on the
				// output encoding. \uFEFF is actually the BOM for big-endian UTF-16. For UTF-8 the actual BOM is
				// \xEF\xBB\xBF.
				content = stringutil.AddUTF8ByteOrderMark(content)
			}
			return fsys.WriteFile(rest, []byte(content), 0o666)
		}
		mkdirAll = func(path string) error {
			rest, _ := strings.CutPrefix(path, "/")
			return fsys.MkdirAll(rest, 0o777)
		}
		remove = func(path string) error {
			rest, _ := strings.CutPrefix(path, "/")
			return fsys.Remove(rest)
		}
	} else {
		writeFile = func(string, string, bool) error {
			panic("writeFile not supported")
		}
		mkdirAll = func(string) error {
			panic("mkdirAll not supported")
		}
		remove = func(string) error {
			panic("remove not supported")
		}
	}

	return &ioFS{
		common: internal.Common{
			RootFor: func(root string) fs.FS {
				if root == "/" {
					return fsys
				}

				p := tspath.RemoveTrailingDirectorySeparator(root)
				sub, err := fs.Sub(fsys, p)
				if err != nil {
					panic(fmt.Sprintf("vfs: failed to create sub file system for %q: %v", p, err))
				}
				return sub
			},
		},
<<<<<<< HEAD
		caseSensitivity: caseSensitivity,
		realpath:        realpath,
		writeFile:       writeFile,
		mkdirAll:        mkdirAll,
=======
		useCaseSensitiveFileNames: useCaseSensitiveFileNames,
		realpath:                  realpath,
		writeFile:                 writeFile,
		mkdirAll:                  mkdirAll,
		remove:                    remove,
>>>>>>> 1da26057
	}
}

type ioFS struct {
	common internal.Common

<<<<<<< HEAD
	caseSensitivity tspath.CaseSensitivity
	realpath        func(path string) (string, error)
	writeFile       func(path string, content string, writeByteOrderMark bool) error
	mkdirAll        func(path string) error
=======
	useCaseSensitiveFileNames bool
	realpath                  func(path string) (string, error)
	writeFile                 func(path string, content string, writeByteOrderMark bool) error
	mkdirAll                  func(path string) error
	remove                    func(path string) error
>>>>>>> 1da26057
}

var _ vfs.FS = (*ioFS)(nil)

func (vfs *ioFS) CaseSensitivity() tspath.CaseSensitivity {
	return vfs.caseSensitivity
}

func (vfs *ioFS) DirectoryExists(path string) bool {
	return vfs.common.DirectoryExists(path)
}

func (vfs *ioFS) FileExists(path string) bool {
	return vfs.common.FileExists(path)
}

func (vfs *ioFS) GetAccessibleEntries(path string) vfs.Entries {
	return vfs.common.GetAccessibleEntries(path)
}

func (vfs *ioFS) Stat(path string) vfs.FileInfo {
	_ = internal.RootLength(path) // Assert path is rooted
	return vfs.common.Stat(path)
}

func (vfs *ioFS) ReadFile(path string) (contents string, ok bool) {
	return vfs.common.ReadFile(path)
}

func (vfs *ioFS) WalkDir(root string, walkFn vfs.WalkDirFunc) error {
	return vfs.common.WalkDir(root, walkFn)
}

func (vfs *ioFS) Remove(path string) error {
	_ = internal.RootLength(path) // Assert path is rooted
	return vfs.remove(path)
}

func (vfs *ioFS) Realpath(path string) string {
	root, rest := internal.SplitPath(path)
	// splitPath normalizes the path into parts (e.g. "c:/foo/bar" -> "c:/", "foo/bar")
	// Put them back together to call realpath.
	realpath, err := vfs.realpath(root + rest)
	if err != nil {
		return path
	}
	return realpath
}

func (vfs *ioFS) WriteFile(path string, content string, writeByteOrderMark bool) error {
	_ = internal.RootLength(path) // Assert path is rooted
	if err := vfs.writeFile(path, content, writeByteOrderMark); err == nil {
		return nil
	}
	if err := vfs.mkdirAll(tspath.GetDirectoryPath(tspath.NormalizePath(path))); err != nil {
		return err
	}
	return vfs.writeFile(path, content, writeByteOrderMark)
}<|MERGE_RESOLUTION|>--- conflicted
+++ resolved
@@ -102,36 +102,22 @@
 				return sub
 			},
 		},
-<<<<<<< HEAD
 		caseSensitivity: caseSensitivity,
 		realpath:        realpath,
 		writeFile:       writeFile,
 		mkdirAll:        mkdirAll,
-=======
-		useCaseSensitiveFileNames: useCaseSensitiveFileNames,
-		realpath:                  realpath,
-		writeFile:                 writeFile,
-		mkdirAll:                  mkdirAll,
-		remove:                    remove,
->>>>>>> 1da26057
+		remove:          remove,
 	}
 }
 
 type ioFS struct {
 	common internal.Common
 
-<<<<<<< HEAD
 	caseSensitivity tspath.CaseSensitivity
 	realpath        func(path string) (string, error)
 	writeFile       func(path string, content string, writeByteOrderMark bool) error
 	mkdirAll        func(path string) error
-=======
-	useCaseSensitiveFileNames bool
-	realpath                  func(path string) (string, error)
-	writeFile                 func(path string, content string, writeByteOrderMark bool) error
-	mkdirAll                  func(path string) error
-	remove                    func(path string) error
->>>>>>> 1da26057
+	remove          func(path string) error
 }
 
 var _ vfs.FS = (*ioFS)(nil)
