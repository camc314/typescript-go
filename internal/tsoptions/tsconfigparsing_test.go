--- conflicted
+++ resolved
@@ -155,20 +155,12 @@
 	}
 }
 
-<<<<<<< HEAD
-var parseJsonConfigFileTests = []struct {
+type parseJsonConfigTestCase struct {
 	title string
 	input []testConfig
-}{
-=======
-type parseJsonConfigTestCase struct {
-	title               string
-	noSubmoduleBaseline bool
-	input               []testConfig
 }
 
 var parseJsonConfigFileTests = []parseJsonConfigTestCase{
->>>>>>> 52db4947
 	{
 		title: "ignore dotted files and folders",
 		input: []testConfig{{
@@ -557,25 +549,7 @@
 	for _, rec := range parseJsonConfigFileTests {
 		t.Run(rec.title+" with json api", func(t *testing.T) {
 			t.Parallel()
-<<<<<<< HEAD
-			baselineParseConfigWith(t, rec.title+" with json api.js", rec.input, func(config testConfig, host tsoptions.ParseConfigHost, basePath string) *tsoptions.ParsedCommandLine {
-				configFileName := tspath.GetNormalizedAbsolutePath(config.configFileName, basePath)
-				path := tspath.ToPath(config.configFileName, basePath, host.FS().UseCaseSensitiveFileNames())
-				parsed, _ := tsoptions.ParseConfigFileTextToJson(configFileName, path, config.jsonText)
-				return tsoptions.ParseJsonConfigFileContent(
-					parsed,
-					host,
-					basePath,
-					nil,
-					configFileName,
-					/*resolutionStack*/ nil,
-					/*extraFileExtensions*/ nil,
-					/*extendedConfigCache*/ nil,
-				)
-			})
-=======
-			baselineParseConfigWith(t, rec.title+" with json api.js", rec.noSubmoduleBaseline, rec.input, getParsedWithJsonApi)
->>>>>>> 52db4947
+			baselineParseConfigWith(t, rec.title+" with json api.js", rec.input, getParsedWithJsonApi)
 		})
 	}
 }
@@ -602,33 +576,7 @@
 	for _, rec := range parseJsonConfigFileTests {
 		t.Run(rec.title+" with jsonSourceFile api", func(t *testing.T) {
 			t.Parallel()
-<<<<<<< HEAD
-			baselineParseConfigWith(t, rec.title+" with jsonSourceFile api.js", rec.input, func(config testConfig, host tsoptions.ParseConfigHost, basePath string) *tsoptions.ParsedCommandLine {
-				configFileName := tspath.GetNormalizedAbsolutePath(config.configFileName, basePath)
-				path := tspath.ToPath(config.configFileName, basePath, host.FS().UseCaseSensitiveFileNames())
-				parsed := parser.ParseJSONText(configFileName, path, config.jsonText)
-				tsConfigSourceFile := &tsoptions.TsConfigSourceFile{
-					SourceFile: parsed,
-				}
-				return tsoptions.ParseJsonSourceFileConfigFileContent(
-					tsConfigSourceFile,
-					host,
-					host.GetCurrentDirectory(),
-					nil,
-					configFileName,
-					/*resolutionStack*/ nil,
-					/*extraFileExtensions*/ nil,
-					/*extendedConfigCache*/ nil,
-				)
-			})
-		})
-	}
-}
-
-func baselineParseConfigWith(t *testing.T, baselineFileName string, input []testConfig, getParsed func(config testConfig, host tsoptions.ParseConfigHost, basePath string) *tsoptions.ParsedCommandLine) {
-	noSubmoduleBaseline := true
-=======
-			baselineParseConfigWith(t, rec.title+" with jsonSourceFile api.js", rec.noSubmoduleBaseline, rec.input, getParsedWithJsonSourceFileApi)
+			baselineParseConfigWith(t, rec.title+" with jsonSourceFile api.js", rec.input, getParsedWithJsonSourceFileApi)
 		})
 	}
 }
@@ -652,9 +600,8 @@
 	)
 }
 
-func baselineParseConfigWith(t *testing.T, baselineFileName string, noSubmoduleBaseline bool, input []testConfig, getParsed func(config testConfig, host tsoptions.ParseConfigHost, basePath string) *tsoptions.ParsedCommandLine) {
-	noSubmoduleBaseline = true
->>>>>>> 52db4947
+func baselineParseConfigWith(t *testing.T, baselineFileName string, input []testConfig, getParsed func(config testConfig, host tsoptions.ParseConfigHost, basePath string) *tsoptions.ParsedCommandLine) {
+	noSubmoduleBaseline := true
 	var baselineContent strings.Builder
 	for i, config := range input {
 		basePath := config.basePath
@@ -810,12 +757,12 @@
 		}
 		t.Run(withJsonApiName, func(t *testing.T) {
 			t.Parallel()
-			baselineParseConfigWith(t, withJsonApiName+".js", true, input, getParsedWithJsonApi)
+			baselineParseConfigWith(t, withJsonApiName+".js", input, getParsedWithJsonApi)
 		})
 		withJsonSourceFileApiName := test.title + " with jsonSourceFile api"
 		t.Run(withJsonSourceFileApiName, func(t *testing.T) {
 			t.Parallel()
-			baselineParseConfigWith(t, withJsonSourceFileApiName+".js", true, input, getParsedWithJsonSourceFileApi)
+			baselineParseConfigWith(t, withJsonSourceFileApiName+".js", input, getParsedWithJsonSourceFileApi)
 		})
 	}
 }
