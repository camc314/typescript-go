--- conflicted
+++ resolved
@@ -282,23 +282,17 @@
 		output.WriteString("\n\n")
 	}
 
-<<<<<<< HEAD
 	fmt.Fprintf(output, "〚Positions: [%d, %d]〛\n", rng.Pos(), rng.End())
-	fmt.Fprintf(output, "【TS: %s [%d, %d)】\n", diff.tsToken.Kind, diff.tsToken.Pos, diff.tsToken.End)
-	fmt.Fprintf(output, "《Go: %s [%d, %d)》\n", diff.goToken.Kind, diff.goToken.Pos, diff.goToken.End)
-=======
-	output.WriteString(fmt.Sprintf("〚Positions: [%d, %d]〛\n", rng.Pos(), rng.End()))
 	if diff.tsToken != nil {
-		output.WriteString(fmt.Sprintf("【TS: %s [%d, %d)】\n", diff.tsToken.Kind, tsTokenPos, tsTokenEnd))
+		fmt.Fprintf(output, "【TS: %s [%d, %d)】\n", diff.tsToken.Kind, tsTokenPos, tsTokenEnd)
 	} else {
 		output.WriteString("【TS: nil】\n")
 	}
 	if diff.goToken != nil {
-		output.WriteString(fmt.Sprintf("《Go: %s [%d, %d)》\n", diff.goToken.Kind, goTokenPos, goTokenEnd))
+		fmt.Fprintf(output, "《Go: %s [%d, %d)》\n", diff.goToken.Kind, goTokenPos, goTokenEnd)
 	} else {
 		output.WriteString("《Go: nil》\n")
 	}
->>>>>>> 28722faa
 	for line := contextStart; line <= contextEnd; line++ {
 		if truncate, skipTo := shouldTruncate(line); truncate {
 			fmt.Fprintf(output, "%s │........ %d lines omitted ........\n", strings.Repeat(" ", digits), skipTo-line+1)
