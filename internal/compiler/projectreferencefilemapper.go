--- conflicted
+++ resolved
@@ -25,47 +25,6 @@
 	realpathDtsToSource collections.SyncMap[tspath.Path, *tsoptions.SourceAndProjectReference]
 }
 
-<<<<<<< HEAD
-func (mapper *projectReferenceFileMapper) init(loader *fileLoader, rootTasks []*projectReferenceParseTask) {
-	totalReferences := loader.projectReferenceParseTasks.tasksByFilePath.Size() + 1
-	mapper.loader = loader
-	mapper.configToProjectReference = make(map[tspath.Path]*tsoptions.ParsedCommandLine, totalReferences)
-	mapper.referencesInConfigFile = make(map[tspath.Path][]tspath.Path, totalReferences)
-	mapper.sourceToOutput = make(map[tspath.Path]*tsoptions.OutputDtsAndProjectReference)
-	mapper.outputDtsToSource = make(map[tspath.Path]*tsoptions.SourceAndProjectReference)
-	mapper.referencesInConfigFile[mapper.opts.Config.ConfigFile.SourceFile.Path()] = loader.projectReferenceParseTasks.collect(
-		loader,
-		rootTasks,
-		func(task *projectReferenceParseTask, referencesInConfig []tspath.Path) {
-			path := task.Path()
-			mapper.configToProjectReference[path] = task.resolved
-			if task.resolved == nil || mapper.opts.Config.ConfigFile == task.resolved.ConfigFile {
-				return
-			}
-			mapper.referencesInConfigFile[path] = referencesInConfig
-			for key, value := range task.resolved.SourceToOutput() {
-				mapper.sourceToOutput[key] = value
-			}
-			for key, value := range task.resolved.OutputDtsToSource() {
-				mapper.outputDtsToSource[key] = value
-			}
-			if mapper.opts.canUseProjectReferenceSource() {
-				declDir := task.resolved.CompilerOptions().DeclarationDir
-				if declDir == "" {
-					declDir = task.resolved.CompilerOptions().OutDir
-				}
-				if declDir != "" {
-					loader.dtsDirectories.Add(loader.toPath(declDir))
-				}
-			}
-		})
-	if mapper.opts.canUseProjectReferenceSource() && len(loader.projectReferenceFileMapper.outputDtsToSource) != 0 {
-		mapper.host = newProjectReferenceDtsFakingHost(loader)
-	}
-}
-
-=======
->>>>>>> 96e56698
 func (mapper *projectReferenceFileMapper) getParseFileRedirect(file ast.HasFileName) string {
 	if mapper.opts.canUseProjectReferenceSource() {
 		// Map to source file from project reference
