--- conflicted
+++ resolved
@@ -158,11 +158,7 @@
 		currentDirectory = "/.src/" + currentDirectory
 	}
 	return &vfsModuleResolutionHost{
-<<<<<<< HEAD
-		fs:               vfstest.FromMapFS(fs, tspath.CaseSensitive),
-=======
-		fs:               vfstest.FromMap(fs, true /*useCaseSensitiveFileNames*/),
->>>>>>> fd96154f
+		fs:               vfstest.FromMap(fs, tspath.CaseSensitive),
 		currentDirectory: currentDirectory,
 	}
 }
