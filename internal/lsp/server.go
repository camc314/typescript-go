--- conflicted
+++ resolved
@@ -498,14 +498,11 @@
 		return s.handleDocumentOnTypeFormat(ctx, req)
 	case *lsproto.WorkspaceSymbolParams:
 		return s.handleWorkspaceSymbol(ctx, req)
-<<<<<<< HEAD
+	case *lsproto.DocumentSymbolParams:
+		return s.handleDocumentSymbol(ctx, req)
 	case *lsproto.FoldingRangeParams:
 		return s.handleFoldingRange(ctx, req)
 
-=======
-	case *lsproto.DocumentSymbolParams:
-		return s.handleDocumentSymbol(ctx, req)
->>>>>>> 76d4e438
 	default:
 		switch req.Method {
 		case lsproto.MethodShutdown:
@@ -586,11 +583,10 @@
 			WorkspaceSymbolProvider: &lsproto.BooleanOrWorkspaceSymbolOptions{
 				Boolean: ptrTo(true),
 			},
-<<<<<<< HEAD
+			DocumentSymbolProvider: &lsproto.BooleanOrDocumentSymbolOptions{
+				Boolean: ptrTo(true),
+			},
 			FoldingRangeProvider: &lsproto.BooleanOrFoldingRangeOptionsOrFoldingRangeRegistrationOptions{
-=======
-			DocumentSymbolProvider: &lsproto.BooleanOrDocumentSymbolOptions{
->>>>>>> 76d4e438
 				Boolean: ptrTo(true),
 			},
 		},
