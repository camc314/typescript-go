--- conflicted
+++ resolved
@@ -1,41 +1,38 @@
-<<<<<<< HEAD
-/a.js(1,1): error TS8006: 'import type' declarations can only be used in TypeScript files.
-/a.js(2,1): error TS8006: 'export type' declarations can only be used in TypeScript files.
-=======
-error TS5055: Cannot write file '/a.js' because it would overwrite input file.
-  Adding a tsconfig.json file will help organize projects that contain both TypeScript and JavaScript files. Learn more at https://aka.ms/tsconfig.
-error TS5056: Cannot write file '/a.js' because it would be overwritten by multiple input files.
->>>>>>> 678ab6fe
-/b.ts(1,8): error TS1363: A type-only import can specify a default import or named bindings, but not both.
-/c.ts(4,1): error TS1392: An import alias cannot use 'import type'
-
-
-!!! error TS5055: Cannot write file '/a.js' because it would overwrite input file.
-!!! error TS5055:   Adding a tsconfig.json file will help organize projects that contain both TypeScript and JavaScript files. Learn more at https://aka.ms/tsconfig.
-!!! error TS5056: Cannot write file '/a.js' because it would be overwritten by multiple input files.
-==== /a.ts (0 errors) ====
-    export default class A {}
-    export class B {}
-    export class C {}
-    
-==== /b.ts (1 errors) ====
-    import type A, { B, C } from './a';
-           ~~~~~~~~~~~~~~~~
-!!! error TS1363: A type-only import can specify a default import or named bindings, but not both.
-    
-==== /a.js (2 errors) ====
-    import type A from './a';
-    ~~~~~~~~~~~~~~~~~~~~~~~~~
-!!! error TS8006: 'import type' declarations can only be used in TypeScript files.
-    export type { A };
-    ~~~~~~~~~~~~~~~~~~
-!!! error TS8006: 'export type' declarations can only be used in TypeScript files.
-    
-==== /c.ts (1 errors) ====
-    namespace ns {
-      export class Foo {}
-    }
-    import type Foo = ns.Foo;
-    ~~~~~~~~~~~~~~~~~~~~~~~~~
-!!! error TS1392: An import alias cannot use 'import type'
+error TS5055: Cannot write file '/a.js' because it would overwrite input file.
+  Adding a tsconfig.json file will help organize projects that contain both TypeScript and JavaScript files. Learn more at https://aka.ms/tsconfig.
+error TS5056: Cannot write file '/a.js' because it would be overwritten by multiple input files.
+/a.js(1,1): error TS8006: 'import type' declarations can only be used in TypeScript files.
+/a.js(2,1): error TS8006: 'export type' declarations can only be used in TypeScript files.
+/b.ts(1,8): error TS1363: A type-only import can specify a default import or named bindings, but not both.
+/c.ts(4,1): error TS1392: An import alias cannot use 'import type'
+
+
+!!! error TS5055: Cannot write file '/a.js' because it would overwrite input file.
+!!! error TS5055:   Adding a tsconfig.json file will help organize projects that contain both TypeScript and JavaScript files. Learn more at https://aka.ms/tsconfig.
+!!! error TS5056: Cannot write file '/a.js' because it would be overwritten by multiple input files.
+==== /a.ts (0 errors) ====
+    export default class A {}
+    export class B {}
+    export class C {}
+    
+==== /b.ts (1 errors) ====
+    import type A, { B, C } from './a';
+           ~~~~~~~~~~~~~~~~
+!!! error TS1363: A type-only import can specify a default import or named bindings, but not both.
+    
+==== /a.js (2 errors) ====
+    import type A from './a';
+    ~~~~~~~~~~~~~~~~~~~~~~~~~
+!!! error TS8006: 'import type' declarations can only be used in TypeScript files.
+    export type { A };
+    ~~~~~~~~~~~~~~~~~~
+!!! error TS8006: 'export type' declarations can only be used in TypeScript files.
+    
+==== /c.ts (1 errors) ====
+    namespace ns {
+      export class Foo {}
+    }
+    import type Foo = ns.Foo;
+    ~~~~~~~~~~~~~~~~~~~~~~~~~
+!!! error TS1392: An import alias cannot use 'import type'
     